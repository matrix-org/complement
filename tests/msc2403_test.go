--- conflicted
+++ resolved
@@ -275,12 +275,8 @@
 	c.SyncUntil(
 		t,
 		"",
-<<<<<<< HEAD
 		"",
-		"rooms."+client.GjsonEscape(knockUnstableIdentifier)+"."+client.GjsonEscape(roomID)+".knock_state.events",
-=======
 		"rooms.knock."+client.GjsonEscape(roomID)+".knock_state.events",
->>>>>>> ab4304ae
 		func(ev gjson.Result) bool {
 			// We don't currently define any required state event types to be sent.
 			// If we've reached this point, then an entry for this room was found
