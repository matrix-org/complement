//go:build faster_joins
// +build faster_joins

// This file contains tests for joining rooms over federation, with the
// features introduced in msc2775.

package tests

import (
	"context"
	"encoding/json"
	"fmt"
	"io/ioutil"
	"net"
	"net/http"
	"net/url"
	"reflect"
	"strconv"
	"strings"
	"testing"
	"time"

	"github.com/gorilla/mux"
	"github.com/tidwall/gjson"

	"github.com/matrix-org/gomatrix"
	"github.com/matrix-org/gomatrixserverlib"

	"github.com/matrix-org/complement/internal/b"
	"github.com/matrix-org/complement/internal/client"
	"github.com/matrix-org/complement/internal/docker"
	"github.com/matrix-org/complement/internal/federation"
	"github.com/matrix-org/complement/internal/match"
	"github.com/matrix-org/complement/internal/must"
)

func TestPartialStateJoin(t *testing.T) {
	// createTestServer spins up a federation server suitable for the tests in this file
	createTestServer := func(t *testing.T, deployment *docker.Deployment, opts ...func(*federation.Server)) *federation.Server {
		t.Helper()

		return federation.NewServer(t, deployment,
			append(
				opts, // `opts` goes first so that it can override any of the following handlers
				federation.HandleKeyRequests(),
				federation.HandlePartialStateMakeSendJoinRequests(),
				federation.HandleEventRequests(),
				federation.HandleTransactionRequests(
					func(e *gomatrixserverlib.Event) {
						t.Fatalf("Received unexpected PDU: %s", string(e.JSON()))
					},
					// the homeserver under test may send us presence when the joining user syncs
					nil,
				),
			)...,
		)
	}

	// createMemberEvent creates a membership event for the given user
	createMembershipEvent := func(
		t *testing.T, signingServer *federation.Server, room *federation.ServerRoom, userId string,
		membership string,
	) *gomatrixserverlib.Event {
		t.Helper()

		return signingServer.MustCreateEvent(t, room, b.Event{
			Type:     "m.room.member",
			StateKey: b.Ptr(userId),
			Sender:   userId,
			Content: map[string]interface{}{
				"membership": membership,
			},
		})
	}

	// createJoinEvent creates a join event for the given user
	createJoinEvent := func(
		t *testing.T, signingServer *federation.Server, room *federation.ServerRoom, userId string,
	) *gomatrixserverlib.Event {
		t.Helper()

		return createMembershipEvent(t, signingServer, room, userId, "join")
	}

	// createLeaveEvent creates a leave event for the given user
	createLeaveEvent := func(
		t *testing.T, signingServer *federation.Server, room *federation.ServerRoom, userId string,
	) *gomatrixserverlib.Event {
		t.Helper()

		return createMembershipEvent(t, signingServer, room, userId, "leave")
	}

	// createTestRoom creates a room on the complement server suitable for many of the tests in this file
	// The room starts with @charlie and @derek in it
	createTestRoom := func(t *testing.T, server *federation.Server, roomVer gomatrixserverlib.RoomVersion) *federation.ServerRoom {
		t.Helper()

		// create the room on the complement server, with charlie and derek as members
		serverRoom := server.MustMakeRoom(t, roomVer, federation.InitialRoomEvents(roomVer, server.UserID("charlie")))
		serverRoom.AddEvent(createJoinEvent(t, server, serverRoom, server.UserID("derek")))
		return serverRoom
	}

	// getSyncToken gets the latest sync token
	getSyncToken := func(t *testing.T, alice *client.CSAPI) string {
		t.Helper()

		_, syncToken := alice.MustSync(t,
			client.SyncReq{
				Filter:        buildLazyLoadingSyncFilter(nil),
				TimeoutMillis: "0",
			},
		)
		return syncToken
	}

	deployment := Deploy(t, b.BlueprintAlice)
	defer deployment.Destroy(t)

	// Test that an eager (i.e. NOT lazy-loading members) /sync request made during a
	// partial-state /send_join request does not return the room until the resync has
	// completed.
	//
	// We need to test both an eager initial sync (no `since` token) and an eager
	// incremental sync (has a `since` token) separately.  Do this as follows
	//
	// 1. Partial join Alice to a remote room.
	// 2. Have Alice lazy-sync until she sees (1).
	// 3. Have Alice eager sync. The response should omit the remote room.
	// 4. Have Alice send a message to the remote room.
	// 5. Have Alice lazy-sync until she sees (4).
	// 6. Have Alice eager-sync. The response should omit the remote room.
	// 7. Allow the resync to complete.
	// 8. Have Alice eager-sync until she sees the remote room.
	//
	// Alice's lazy syncs in steps 2 and 5 are incremental.
	// (We have Alice lazy-sync to avoid races; we want to be sure that the server has
	// deliberately chosen to omit the remote room from the lazy-sync response.)

	eagerSyncDuringPartialStateJoinTest := func(t *testing.T, usernameSuffix string, incremental bool) {
		alice := deployment.RegisterUser(t, "hs1", "t1alice_"+usernameSuffix, "secret", false)

		// Maintain two sync tokens: once for the eager syncs under test, and another
		// for the lazy syncs which we use to avoid races.
		var eagerSyncToken, lazySyncToken string

		getEagerSyncReq := func() client.SyncReq {
			// We track the `next_batch` returned by Alice's eager syncs. However, we
			// will only _use_ it when we are testing the behaviour of incremental syncs.
			if incremental {
				return client.SyncReq{Since: eagerSyncToken}
			} else {
				// NB: We are assuming that the responses to repeated initial syncs
				// are not cached by the homeserver.
				return client.SyncReq{Since: ""}
			}
		}

		getLazySyncReq := func() client.SyncReq {
			return client.SyncReq{
				Since:  lazySyncToken,
				Filter: buildLazyLoadingSyncFilter(nil),
			}
		}

		t.Log("Do a one-off initial sync for Alice, so we have a next_batch token for future incremental syncs")
		_, eagerSyncToken = alice.MustSync(t, client.SyncReq{})

		t.Log("1. Partial join Alice to a remote room.")
		server := createTestServer(
			t,
			deployment,
			// Allow PDUs and EDUs, since Alice will send a message in the room.
			federation.HandleTransactionRequests(
				func(e *gomatrixserverlib.Event) {},
				func(e gomatrixserverlib.EDU) {},
			),
		)
		cancel := server.Listen()
		defer cancel()
		serverRoom := createTestRoom(t, server, alice.GetDefaultRoomVersion(t))
		psjResult := beginPartialStateJoin(t, server, serverRoom, alice)
		defer psjResult.Destroy(t)

		t.Log("2. Have Alice lazy-sync until she sees (1).")
		lazySyncToken = alice.MustSyncUntil(
			t,
			getLazySyncReq(),
			client.SyncJoinedTo(alice.UserID, serverRoom.RoomID),
		)

		t.Log("3. Have Alice eager sync. The response should omit the remote room.")
		syncJoinedRoomPath := "rooms.join." + client.GjsonEscape(serverRoom.RoomID)

		response, eagerSyncToken := alice.MustSync(
			t,
			getEagerSyncReq(),
		)
		must.MatchGJSON(
			t,
			response,
			match.JSONKeyMissing(syncJoinedRoomPath),
		)

		t.Log("4. Have Alice send a message to the remote room.")
		messageId := alice.SendEventUnsynced(t, serverRoom.RoomID, b.Event{
			Type: "m.room.message",
			Content: map[string]interface{}{
				"body":    "Hello world",
				"msgtype": "m.text",
			},
			Sender: alice.UserID,
		})

		t.Log("5. Have Alice lazy-sync until she sees (4).")
		alice.MustSyncUntil(
			t,
			getLazySyncReq(),
			client.SyncTimelineHasEventID(serverRoom.RoomID, messageId),
		)

		t.Log("6. Have Alice eager-sync. The response should omit the remote room.")
		response, eagerSyncToken = alice.MustSync(
			t,
			getEagerSyncReq(),
		)
		must.MatchGJSON(
			t,
			response,
			match.JSONKeyMissing(syncJoinedRoomPath),
		)

		t.Log("7. Allow the resync to complete.")
		// wait for the state_ids request to arrive
		psjResult.AwaitStateIdsRequest(t)

		// release the federation /state response
		psjResult.FinishStateRequest()
		awaitPartialStateJoinCompletion(t, serverRoom, alice)

		t.Log("8. Have Alice eager-sync. She should see the remote room.")
		response, eagerSyncToken = alice.MustSync(t, getEagerSyncReq())

		roomRes := response.Get(syncJoinedRoomPath)
		if !roomRes.Exists() {
			t.Fatal("Sync does NOT include the joined room after the resync, but should")
		}

		// check that the state includes both charlie and derek.
		matcher := match.JSONCheckOffAllowUnwanted("state.events",
			[]interface{}{
				"m.room.member|" + server.UserID("charlie"),
				"m.room.member|" + server.UserID("derek"),
			}, func(result gjson.Result) interface{} {
				return strings.Join([]string{result.Map()["type"].Str, result.Map()["state_key"].Str}, "|")
			}, nil,
		)
		if err := matcher([]byte(roomRes.Raw)); err != nil {
			t.Errorf("Did not find expected state events in /sync response: %s", err)
		}
	}

	t.Run("EagerInitialSyncDuringPartialStateJoin", func(t *testing.T) {
		eagerSyncDuringPartialStateJoinTest(t, "initial", false)
	})

	t.Run("EagerIncrementalSyncDuringPartialStateJoin", func(t *testing.T) {
		eagerSyncDuringPartialStateJoinTest(t, "incremental", true)
	})

	// The tests above use long-polling syncs with a (complement-default) timeout of
	// 1s. They don't test that the long-poll returns early when the partial state
	// resync completes. This test does exactly that.
	t.Run("EagerLongPollingSyncWokenWhenResyncCompletes", func(t *testing.T) {
		alice := deployment.RegisterUser(t, "hs1", "t1alice_long_polling", "secret", false)

		t.Log("Alice partial-joins a remote room.")
		server := createTestServer(t, deployment)
		cancel := server.Listen()
		defer cancel()
		serverRoom := createTestRoom(t, server, alice.GetDefaultRoomVersion(t))
		psjResult := beginPartialStateJoin(t, server, serverRoom, alice)
		defer psjResult.Destroy(t)

		t.Log("Alice eager-syncs. The response should not contain the remote room.")
		response, nextBatch := alice.MustSync(t, client.SyncReq{})

		syncJoinedRoomPath := "rooms.join." + client.GjsonEscape(serverRoom.RoomID)
		if response.Get(syncJoinedRoomPath).Exists() {
			t.Fatal("Sync shouldn't include the joined room until resync is over")
		}

		// Begin a long polling sync that shouldn't return yet since no change happened

		responseChan := make(chan gjson.Result, 1)
		go func() {
			defer close(responseChan)
			response, _ := alice.MustSync(t, client.SyncReq{
				TimeoutMillis: "10000",
				Since:         nextBatch,
			})
			responseChan <- response
		}()

		// Try to wait for the sync to actually start, then un-partial-state the room
		time.Sleep(2 * time.Second)

		// Sanity check that the sync hasn't completed
		select {
		case response := <-responseChan:
			t.Fatalf("Recieved sync response too soon: %s", response.Raw)
		default:
			t.Logf("No sync response yet")
		}

		// wait for the state_ids request to arrive
		psjResult.AwaitStateIdsRequest(t)
		// release the federation /state response
		psjResult.FinishStateRequest()

		// Try to wait for the sync to return or timeout after 15 seconds,
		// as the above tests are using a timeout of 10 seconds
		select {
		case response = <-responseChan:
		case <-time.After(time.Second * 10):
			t.Fatal("sync should have returned before the timeout")
		}

		// the /sync request should now complete, with the new room
		roomRes := response.Get(syncJoinedRoomPath)
		if !roomRes.Exists() {
			t.Fatal("Sync does NOT include the joined room after resync")
		}
	})

	// when Alice does a lazy-loading sync, she should see the room immediately
	t.Run("CanLazyLoadingSyncDuringPartialStateJoin", func(t *testing.T) {
		alice := deployment.RegisterUser(t, "hs1", "t2alice", "secret", false)

		server := createTestServer(t, deployment)
		cancel := server.Listen()
		defer cancel()
		serverRoom := createTestRoom(t, server, alice.GetDefaultRoomVersion(t))
		psjResult := beginPartialStateJoin(t, server, serverRoom, alice)
		defer psjResult.Destroy(t)

		alice.MustSyncUntil(t,
			client.SyncReq{
				Filter: buildLazyLoadingSyncFilter(nil),
			},
			client.SyncJoinedTo(alice.UserID, serverRoom.RoomID),
		)
		t.Logf("Alice successfully synced")
	})

	// we should be able to send events in the room, during the resync
	t.Run("CanSendEventsDuringPartialStateJoin", func(t *testing.T) {
		alice := deployment.RegisterUser(t, "hs1", "t3alice", "secret", false)

		pdusChannel := make(chan *gomatrixserverlib.Event)
		server := createTestServer(
			t,
			deployment,
			federation.HandleTransactionRequests(
				func(e *gomatrixserverlib.Event) {
					pdusChannel <- e
				},
				// we don't expect EDUs
				func(e gomatrixserverlib.EDU) {
					if e.Type != "m.presence" {
						t.Fatalf("Received unexpected EDU: %s", e.Content)
					}
				},
			),
		)
		cancel := server.Listen()
		defer cancel()
		serverRoom := createTestRoom(t, server, alice.GetDefaultRoomVersion(t))
		psjResult := beginPartialStateJoin(t, server, serverRoom, alice)
		defer psjResult.Destroy(t)

		alice.Client.Timeout = 2 * time.Second
		paths := []string{"_matrix", "client", "v3", "rooms", serverRoom.RoomID, "send", "m.room.message", "0"}
		res := alice.MustDoFunc(t, "PUT", paths, client.WithJSONBody(t, map[string]interface{}{
			"msgtype": "m.text",
			"body":    "Hello world!",
		}))
		body := gjson.ParseBytes(client.ParseJSON(t, res))
		eventID := body.Get("event_id").Str
		t.Logf("Alice sent event event ID %s", eventID)

		select {
		case pdu := <-pdusChannel:
			if !(pdu.Type() == "m.room.message") {
				t.Error("Received PDU is not of type m.room.message")
			}
		case <-time.After(1 * time.Second):
			t.Error("Message PDU not received after one second")
		}
	})

	// we should be able to receive typing EDU over federation during the resync
	t.Run("CanReceiveTypingDuringPartialStateJoin", func(t *testing.T) {
		deployment := Deploy(t, b.BlueprintAlice)
		defer deployment.Destroy(t)
		alice := deployment.Client(t, "hs1", "@alice:hs1")

		server := createTestServer(t, deployment)
		cancel := server.Listen()
		defer cancel()
		serverRoom := createTestRoom(t, server, alice.GetDefaultRoomVersion(t))
		psjResult := beginPartialStateJoin(t, server, serverRoom, alice)
		defer psjResult.Destroy(t)

		// Derek starts typing in the room.
		derekUserId := psjResult.Server.UserID("derek")
		content, _ := json.Marshal(map[string]interface{}{
			"room_id": serverRoom.RoomID,
			"user_id": derekUserId,
			"typing":  true,
		})
		edu := gomatrixserverlib.EDU{
			Type:    "m.typing",
			Content: content,
		}
		psjResult.Server.MustSendTransaction(t, deployment, "hs1", []json.RawMessage{}, []gomatrixserverlib.EDU{edu})

		// Alice should be able to see that Derek is typing (even though HS1 is resyncing).
		aliceNextBatch := alice.MustSyncUntil(t,
			client.SyncReq{
				Filter: buildLazyLoadingSyncFilter(nil),
			},
			client.SyncEphemeralHas(serverRoom.RoomID, func(result gjson.Result) bool {
				if result.Get("type").Str != "m.typing" {
					return false
				}
				user_ids := result.Get("content.user_ids").Array()
				if len(user_ids) != 1 {
					return false
				}
				return user_ids[0].Str == derekUserId
			}),
		)

		// Alice should still be able to see incoming PDUs in the room during
		// the resync; the earlier EDU shouldn't interfere with this.
		// (See https://github.com/matrix-org/synapse/issues/13684)
		event := psjResult.CreateMessageEvent(t, "charlie", nil)
		serverRoom.AddEvent(event)
		server.MustSendTransaction(t, deployment, "hs1", []json.RawMessage{event.JSON()}, nil)
		aliceNextBatch = awaitEventViaSync(t, alice, serverRoom.RoomID, event.EventID(), aliceNextBatch)

		// The resync completes.
		psjResult.FinishStateRequest()

		// Derek stops typing.
		content, _ = json.Marshal(map[string]interface{}{
			"room_id": serverRoom.RoomID,
			"user_id": derekUserId,
			"typing":  false,
		})
		edu = gomatrixserverlib.EDU{
			Type:    "m.typing",
			Content: content,
		}
		psjResult.Server.MustSendTransaction(t, deployment, "hs1", []json.RawMessage{}, []gomatrixserverlib.EDU{edu})

		// Alice should be able to see that no-one is typing.
		alice.MustSyncUntil(t,
			client.SyncReq{
				Filter: buildLazyLoadingSyncFilter(nil),
				Since:  aliceNextBatch,
			},
			client.SyncEphemeralHas(serverRoom.RoomID, func(result gjson.Result) bool {
				return (result.Get("type").Str == "m.typing" &&
					result.Get("content.user_ids.#").Int() == 0)
			}),
		)

	})

	// we should be able to receive presence EDU over federation during the resync
	t.Run("CanReceivePresenceDuringPartialStateJoin", func(t *testing.T) {
		// See https://github.com/matrix-org/synapse/issues/13008")
		t.Skip("Presence EDUs are currently dropped during a resync")
		deployment := Deploy(t, b.BlueprintAlice)
		defer deployment.Destroy(t)
		alice := deployment.Client(t, "hs1", "@alice:hs1")

		server := createTestServer(t, deployment)
		cancel := server.Listen()
		defer cancel()
		serverRoom := createTestRoom(t, server, alice.GetDefaultRoomVersion(t))
		psjResult := beginPartialStateJoin(t, server, serverRoom, alice)
		defer psjResult.Destroy(t)

		derekUserId := psjResult.Server.UserID("derek")

		content, _ := json.Marshal(map[string]interface{}{
			"push": []map[string]interface{}{
				map[string]interface{}{
					"user_id":         derekUserId,
					"presence":        "online",
					"last_active_ago": 100,
				},
			},
		})
		edu := gomatrixserverlib.EDU{
			Type:    "m.presence",
			Content: content,
		}
		psjResult.Server.MustSendTransaction(t, deployment, "hs1", []json.RawMessage{}, []gomatrixserverlib.EDU{edu})

		alice.MustSyncUntil(t,
			client.SyncReq{
				Filter: buildLazyLoadingSyncFilter(nil),
			},
			func(userID string, sync gjson.Result) error {
				for _, e := range sync.Get("presence").Get("events").Array() {
					if e.Get("sender").Str == derekUserId {
						return nil
					}
				}
				return fmt.Errorf("No presence update from %s", derekUserId)
			},
		)

		psjResult.FinishStateRequest()
	})

	// we should be able to receive to_device EDU over federation during the resync
	t.Run("CanReceiveToDeviceDuringPartialStateJoin", func(t *testing.T) {
		deployment := Deploy(t, b.BlueprintAlice)
		defer deployment.Destroy(t)
		alice := deployment.Client(t, "hs1", "@alice:hs1")

		server := createTestServer(t, deployment)
		cancel := server.Listen()
		defer cancel()
		serverRoom := createTestRoom(t, server, alice.GetDefaultRoomVersion(t))
		psjResult := beginPartialStateJoin(t, server, serverRoom, alice)
		defer psjResult.Destroy(t)

		// Send a to-device message from Derek to Alice.
		derekUserId := psjResult.Server.UserID("derek")
		messageId := "hiezohf6Hoo7kaev"
		content, _ := json.Marshal(map[string]interface{}{
			"message_id": messageId,
			"sender":     derekUserId,
			"type":       "m.test",
			"messages": map[string]interface{}{
				alice.UserID: map[string]interface{}{
					"*": map[string]interface{}{},
				},
			},
		})
		edu := gomatrixserverlib.EDU{
			Type:    "m.direct_to_device",
			Content: content,
		}
		psjResult.Server.MustSendTransaction(t, deployment, "hs1", []json.RawMessage{}, []gomatrixserverlib.EDU{edu})

		// Alice should see Derek's to-device message when she syncs.
		alice.MustSyncUntil(t,
			client.SyncReq{
				Filter: buildLazyLoadingSyncFilter(nil),
			},
			func(userID string, sync gjson.Result) error {
				for _, e := range sync.Get("to_device.events").Array() {
					if e.Get("sender").Str == derekUserId &&
						e.Get("type").Str == "m.test" {
						return nil
					}
				}
				return fmt.Errorf("No to_device update from %s", derekUserId)
			},
		)
		psjResult.FinishStateRequest()
	})

	// we should be able to receive receipt EDU over federation during the resync
	t.Run("CanReceiveReceiptDuringPartialStateJoin", func(t *testing.T) {
		deployment := Deploy(t, b.BlueprintAlice)
		defer deployment.Destroy(t)
		alice := deployment.Client(t, "hs1", "@alice:hs1")

		server := createTestServer(t, deployment)
		cancel := server.Listen()
		defer cancel()
		serverRoom := createTestRoom(t, server, alice.GetDefaultRoomVersion(t))
		psjResult := beginPartialStateJoin(t, server, serverRoom, alice)
		defer psjResult.Destroy(t)

		derekUserId := psjResult.Server.UserID("derek")

		// Derek sends a read receipt into the room.
		content, _ := json.Marshal(map[string]interface{}{
			serverRoom.RoomID: map[string]interface{}{
				"m.read": map[string]interface{}{
					derekUserId: map[string]interface{}{
						"data": map[string]interface{}{
							"ts": 1436451550453,
						},
						"event_ids": []string{"mytesteventid"},
					},
				},
			},
		})
		edu := gomatrixserverlib.EDU{
			Type:    "m.receipt",
			Content: content,
		}
		psjResult.Server.MustSendTransaction(t, deployment, "hs1", []json.RawMessage{}, []gomatrixserverlib.EDU{edu})

		// Alice should be able to see Derek's read receipt during the resync
		alice.MustSyncUntil(t,
			client.SyncReq{
				Filter: buildLazyLoadingSyncFilter(nil),
			},
			client.SyncEphemeralHas(serverRoom.RoomID, func(result gjson.Result) bool {
				if result.Get("type").Str != "m.receipt" {
					return false
				}

				if result.Get("content").Get("mytesteventid").Get("m\\.read").Get(strings.Replace(derekUserId, ".", "\\.", -1)).Get("ts").Int() == 1436451550453 {
					return true
				}
				return false
			}),
		)
		psjResult.FinishStateRequest()
	})

	// we should be able to receive device list update EDU over federation during the resync
	t.Run("CanReceiveDeviceListUpdateDuringPartialStateJoin", func(t *testing.T) {
		deployment := Deploy(t, b.BlueprintAlice)
		defer deployment.Destroy(t)
		alice := deployment.Client(t, "hs1", "@alice:hs1")

		server := createTestServer(t, deployment)
		cancel := server.Listen()
		defer cancel()
		serverRoom := createTestRoom(t, server, alice.GetDefaultRoomVersion(t))
		psjResult := beginPartialStateJoin(t, server, serverRoom, alice)
		defer psjResult.Destroy(t)

		derekUserId := psjResult.Server.UserID("derek")

		content, _ := json.Marshal(map[string]interface{}{
			"device_id": "QBUAZIFURK",
			"stream_id": 1,
			"user_id":   derekUserId,
		})
		edu := gomatrixserverlib.EDU{
			Type:    "m.device_list_update",
			Content: content,
		}
		aliceNextBatch := getSyncToken(t, alice)
		psjResult.Server.MustSendTransaction(t, deployment, "hs1", []json.RawMessage{}, []gomatrixserverlib.EDU{edu})

		// The resync completes.
		psjResult.FinishStateRequest()

		// Check that Alice is told that Derek's devices have changed.
		// (Alice does not get told this during the resync, since we can't know
		// for certain who is in that room until the resync completes.)
		aliceNextBatch = alice.MustSyncUntil(
			t,
			client.SyncReq{
				Filter: buildLazyLoadingSyncFilter(nil),
				Since:  aliceNextBatch,
			},
			func(clientUserID string, res gjson.Result) error {
				matcher := match.JSONCheckOff(
					"device_lists.changed",
					[]interface{}{derekUserId},
					func(r gjson.Result) interface{} { return r.Str },
					nil,
				)
				return matcher([]byte(res.Raw))
			},
		)
	})

	// we should be able to receive signing key update EDU over federation during the resync
	t.Run("CanReceiveSigningKeyUpdateDuringPartialStateJoin", func(t *testing.T) {
		deployment := Deploy(t, b.BlueprintAlice)
		defer deployment.Destroy(t)
		alice := deployment.Client(t, "hs1", "@alice:hs1")

		server := createTestServer(t, deployment)
		cancel := server.Listen()
		defer cancel()
		serverRoom := createTestRoom(t, server, alice.GetDefaultRoomVersion(t))
		psjResult := beginPartialStateJoin(t, server, serverRoom, alice)
		defer psjResult.Destroy(t)

		derekUserId := psjResult.Server.UserID("derek")

		content, _ := json.Marshal(map[string]interface{}{
			"user_id": derekUserId,
		})
		edu := gomatrixserverlib.EDU{
			Type:    "m.signing_key_update",
			Content: content,
		}
		psjResult.Server.MustSendTransaction(t, deployment, "hs1", []json.RawMessage{}, []gomatrixserverlib.EDU{edu})

		// If we want to check the sync we need to have an encrypted room,
		// for now just check that the fed transaction is accepted.
	})

	// we should be able to receive events over federation during the resync
	t.Run("CanReceiveEventsDuringPartialStateJoin", func(t *testing.T) {
		alice := deployment.RegisterUser(t, "hs1", "t4alice", "secret", false)
		syncToken := getSyncToken(t, alice)

		server := createTestServer(t, deployment)
		cancel := server.Listen()
		defer cancel()
		serverRoom := createTestRoom(t, server, alice.GetDefaultRoomVersion(t))
		psjResult := beginPartialStateJoin(t, server, serverRoom, alice)
		defer psjResult.Destroy(t)

		// the HS will make an /event_auth request for the event
		federation.HandleEventAuthRequests()(server)

		event := psjResult.CreateMessageEvent(t, "derek", nil)
		t.Logf("Derek created event with ID %s", event.EventID())

		// derek sends an event in the room
		testReceiveEventDuringPartialStateJoin(t, deployment, alice, psjResult, event, syncToken)
	})

	// we should be able to receive events with a missing prev event over federation during the resync
	t.Run("CanReceiveEventsWithMissingParentsDuringPartialStateJoin", func(t *testing.T) {
		alice := deployment.RegisterUser(t, "hs1", "t5alice", "secret", false)
		syncToken := getSyncToken(t, alice)

		server := createTestServer(t, deployment)
		cancel := server.Listen()
		defer cancel()
		serverRoom := createTestRoom(t, server, alice.GetDefaultRoomVersion(t))
		psjResult := beginPartialStateJoin(t, server, serverRoom, alice)
		defer psjResult.Destroy(t)

		// we construct the following event graph:
		// ... <-- M <-- A <-- B
		//
		// M is @t5alice:hs1's join event.
		// A and B are regular m.room.messsage events created by @derek on the Complement homeserver.
		//
		// initially, hs1 only knows about event M.
		// we send only event B to hs1.
		eventM := serverRoom.CurrentState("m.room.member", alice.UserID)
		eventA := psjResult.CreateMessageEvent(t, "derek", []string{eventM.EventID()})
		eventB := psjResult.CreateMessageEvent(t, "derek", []string{eventA.EventID()})
		t.Logf("%s's m.room.member event is %s", *eventM.StateKey(), eventM.EventID())
		t.Logf("Derek created event A with ID %s", eventA.EventID())
		t.Logf("Derek created event B with ID %s", eventB.EventID())

		// the HS will make an /event_auth request for event A
		federation.HandleEventAuthRequests()(server)

		// the HS will make a /get_missing_events request for the missing prev events of event B
		handleGetMissingEventsRequests(t, server, serverRoom,
			[]string{eventB.EventID()}, []*gomatrixserverlib.Event{eventA})

		// send event B to hs1
		testReceiveEventDuringPartialStateJoin(t, deployment, alice, psjResult, eventB, syncToken)
	})

	// we should be able to receive events with partially missing prev events over federation during the resync
	t.Run("CanReceiveEventsWithHalfMissingParentsDuringPartialStateJoin", func(t *testing.T) {
		alice := deployment.RegisterUser(t, "hs1", "t6alice", "secret", false)
		syncToken := getSyncToken(t, alice)

		server := createTestServer(t, deployment)
		cancel := server.Listen()
		defer cancel()
		serverRoom := createTestRoom(t, server, alice.GetDefaultRoomVersion(t))
		psjResult := beginPartialStateJoin(t, server, serverRoom, alice)
		defer psjResult.Destroy(t)

		// we construct the following event graph:
		//         +---------+
		//         v          \
		// ... <-- M <-- A <-- B
		//
		// M is @t6alice:hs1's join event.
		// A and B are regular m.room.messsage events created by @derek on the Complement homeserver.
		//
		// initially, hs1 only knows about event M.
		// we send only event B to hs1.
		eventM := serverRoom.CurrentState("m.room.member", alice.UserID)
		eventA := psjResult.CreateMessageEvent(t, "derek", []string{eventM.EventID()})
		eventB := psjResult.CreateMessageEvent(t, "derek", []string{eventA.EventID(), eventM.EventID()})
		t.Logf("%s's m.room.member event is %s", *eventM.StateKey(), eventM.EventID())
		t.Logf("Derek created event A with ID %s", eventA.EventID())
		t.Logf("Derek created event B with ID %s", eventB.EventID())

		// the HS will make an /event_auth request for event A
		federation.HandleEventAuthRequests()(server)

		// the HS will make a /get_missing_events request for the missing prev event of event B
		handleGetMissingEventsRequests(t, server, serverRoom,
			[]string{eventB.EventID()}, []*gomatrixserverlib.Event{eventA})

		// send event B to hs1
		testReceiveEventDuringPartialStateJoin(t, deployment, alice, psjResult, eventB, syncToken)
	})

	// we should be able to receive events with a missing prev event, with half missing prev events,
	// over federation during the resync
	t.Run("CanReceiveEventsWithHalfMissingGrandparentsDuringPartialStateJoin", func(t *testing.T) {
		alice := deployment.RegisterUser(t, "hs1", "t7alice", "secret", false)
		syncToken := getSyncToken(t, alice)

		server := createTestServer(t, deployment)
		cancel := server.Listen()
		defer cancel()
		serverRoom := createTestRoom(t, server, alice.GetDefaultRoomVersion(t))
		psjResult := beginPartialStateJoin(t, server, serverRoom, alice)
		defer psjResult.Destroy(t)

		// we construct the following event graph:
		//         +---------+
		//         v          \
		// ... <-- M <-- A <-- B <-- C
		//
		// M is @t7alice:hs1's join event.
		// A, B and C are regular m.room.messsage events created by @derek on the Complement homeserver.
		//
		// initially, hs1 only knows about event M.
		// we send only event C to hs1.
		eventM := serverRoom.CurrentState("m.room.member", alice.UserID)
		eventA := psjResult.CreateMessageEvent(t, "derek", []string{eventM.EventID()})
		eventB := psjResult.CreateMessageEvent(t, "derek", []string{eventA.EventID(), eventM.EventID()})
		eventC := psjResult.CreateMessageEvent(t, "derek", []string{eventB.EventID()})
		t.Logf("%s's m.room.member event is %s", *eventM.StateKey(), eventM.EventID())
		t.Logf("Derek created event A with ID %s", eventA.EventID())
		t.Logf("Derek created event B with ID %s", eventB.EventID())
		t.Logf("Derek created event C with ID %s", eventC.EventID())

		// the HS will make a /get_missing_events request for the missing prev event of event C,
		// to which we respond with event B only.
		handleGetMissingEventsRequests(t, server, serverRoom,
			[]string{eventC.EventID()}, []*gomatrixserverlib.Event{eventB})

		// dedicated state_ids and state handlers for event A
		handleStateIdsRequests(t, server, serverRoom, eventA.EventID(), serverRoom.AllCurrentState(), nil, nil)
		handleStateRequests(t, server, serverRoom, eventA.EventID(), serverRoom.AllCurrentState(), nil, nil)

		// send event C to hs1
		testReceiveEventDuringPartialStateJoin(t, deployment, alice, psjResult, eventC, syncToken)
	})

	// initial sync must return memberships of event senders even when they aren't present in the
	// partial room state.
	t.Run("Lazy-loading initial sync includes remote memberships during partial state join", func(t *testing.T) {
		alice := deployment.RegisterUser(t, "hs1", "t8alice", "secret", false)

		server := createTestServer(t, deployment)
		cancel := server.Listen()
		defer cancel()
		serverRoom := createTestRoom(t, server, alice.GetDefaultRoomVersion(t))
		psjResult := beginPartialStateJoin(t, server, serverRoom, alice)
		defer psjResult.Destroy(t)

		// the HS will make an /event_auth request for the event
		federation.HandleEventAuthRequests()(server)

		// derek sends a message into the room.
		event := psjResult.CreateMessageEvent(t, "derek", nil)
		t.Logf("Derek created event with ID %s", event.EventID())
		psjResult.Server.MustSendTransaction(t, deployment, "hs1", []json.RawMessage{event.JSON()}, nil)

		// wait for the homeserver to persist the event.
		awaitEventArrival(t, time.Second, alice, serverRoom.RoomID, event.EventID())

		// do a lazy-loading initial sync.
		syncRes, _ := alice.MustSync(t,
			client.SyncReq{
				Since:  "",
				Filter: buildLazyLoadingSyncFilter(nil),
			},
		)

		err := client.SyncStateHas(serverRoom.RoomID, func(ev gjson.Result) bool {
			return ev.Get("type").Str == "m.room.member" && ev.Get("state_key").Str == event.Sender()
		})(alice.UserID, syncRes)
		if err != nil {
			t.Errorf("Did not find %s's m.room.member event in lazy-loading /sync response: %s", event.Sender(), err)
		}
	})

	// gappy sync must return memberships of event senders even when they aren't present in the
	// partial room state.
	t.Run("Lazy-loading gappy sync includes remote memberships during partial state join", func(t *testing.T) {
		alice := deployment.RegisterUser(t, "hs1", "t9alice", "secret", false)
		syncToken := getSyncToken(t, alice)

		server := createTestServer(t, deployment)
		cancel := server.Listen()
		defer cancel()
		serverRoom := createTestRoom(t, server, alice.GetDefaultRoomVersion(t))
		psjResult := beginPartialStateJoin(t, server, serverRoom, alice)
		defer psjResult.Destroy(t)

		syncToken = alice.MustSyncUntil(t,
			client.SyncReq{
				Since:  syncToken,
				Filter: buildLazyLoadingSyncFilter(nil),
			},
			client.SyncJoinedTo(alice.UserID, serverRoom.RoomID),
		)

		// the HS will make an /event_auth request for the event
		federation.HandleEventAuthRequests()(server)

		// derek sends two messages into the room.
		event1 := psjResult.CreateMessageEvent(t, "derek", nil)
		event2 := psjResult.CreateMessageEvent(t, "derek", nil)
		t.Logf("Derek created event 1 with ID %s", event1.EventID())
		t.Logf("Derek created event 2 with ID %s", event2.EventID())
		psjResult.Server.MustSendTransaction(t, deployment, "hs1", []json.RawMessage{event1.JSON(), event2.JSON()}, nil)

		// wait for the homeserver to persist the event.
		awaitEventArrival(t, time.Second, alice, serverRoom.RoomID, event2.EventID())

		// do a gappy sync which only picks up the second message.
		syncRes, _ := alice.MustSync(t,
			client.SyncReq{
				Since: syncToken,
				Filter: buildLazyLoadingSyncFilter(map[string]interface{}{
					"limit": 1,
				}),
			},
		)

		if !syncRes.Get("rooms.join." + client.GjsonEscape(serverRoom.RoomID) + ".timeline.limited").Bool() {
			t.Errorf("/sync response was not gappy")
		}

		err := client.SyncTimelineHas(serverRoom.RoomID, func(ev gjson.Result) bool {
			return ev.Get("event_id").Str == event1.EventID()
		})(alice.UserID, syncRes)
		if err == nil {
			t.Errorf("gappy /sync returned the first event unexpectedly")
		}

		err = client.SyncTimelineHas(serverRoom.RoomID, func(ev gjson.Result) bool {
			return ev.Get("event_id").Str == event2.EventID()
		})(alice.UserID, syncRes)
		if err != nil {
			t.Errorf("Did not find event 2 in lazy-loading /sync response: %s", err)
		}

		err = client.SyncStateHas(serverRoom.RoomID, func(ev gjson.Result) bool {
			return ev.Get("type").Str == "m.room.member" && ev.Get("state_key").Str == event2.Sender()
		})(alice.UserID, syncRes)
		if err != nil {
			t.Errorf("Did not find %s's m.room.member event in lazy-loading /sync response: %s", event2.Sender(), err)
		}
	})

	// incremental sync must return memberships of event senders even when they aren't present in
	// the partial room state.
	t.Run("Lazy-loading incremental sync includes remote memberships during partial state join", func(t *testing.T) {
		alice := deployment.RegisterUser(t, "hs1", "t10alice", "secret", false)
		syncToken := getSyncToken(t, alice)

		server := createTestServer(t, deployment)
		cancel := server.Listen()
		defer cancel()
		serverRoom := createTestRoom(t, server, alice.GetDefaultRoomVersion(t))
		psjResult := beginPartialStateJoin(t, server, serverRoom, alice)
		defer psjResult.Destroy(t)

		syncToken = alice.MustSyncUntil(t,
			client.SyncReq{
				Since:  syncToken,
				Filter: buildLazyLoadingSyncFilter(nil),
			},
			client.SyncJoinedTo(alice.UserID, serverRoom.RoomID),
		)

		// the HS will make an /event_auth request for the event
		federation.HandleEventAuthRequests()(server)

		// derek sends a message into the room.
		event := psjResult.CreateMessageEvent(t, "derek", nil)
		psjResult.Server.MustSendTransaction(t, deployment, "hs1", []json.RawMessage{event.JSON()}, nil)
		t.Logf("Derek created event with ID %s", event.EventID())

		// wait for the homeserver to persist the event.
		awaitEventArrival(t, time.Second, alice, serverRoom.RoomID, event.EventID())

		// do an incremental sync.
		syncRes, _ := alice.MustSync(t,
			client.SyncReq{
				Since:  syncToken,
				Filter: buildLazyLoadingSyncFilter(nil),
			},
		)

		err := client.SyncStateHas(serverRoom.RoomID, func(ev gjson.Result) bool {
			return ev.Get("type").Str == "m.room.member" && ev.Get("state_key").Str == event.Sender()
		})(alice.UserID, syncRes)
		if err != nil {
			t.Errorf("Did not find %s's m.room.member event in lazy-loading /sync response: %s", event.Sender(), err)
		}
	})

	// a request to (client-side) /members?at= should block until the (federation) /state request completes
	// TODO(faster_joins): also need to test /state, and /members without an `at`, which follow a different path
	t.Run("MembersRequestBlocksDuringPartialStateJoin", func(t *testing.T) {
		alice := deployment.RegisterUser(t, "hs1", "t11alice", "secret", false)

		server := createTestServer(t, deployment)
		cancel := server.Listen()
		defer cancel()
		serverRoom := createTestRoom(t, server, alice.GetDefaultRoomVersion(t))
		psjResult := beginPartialStateJoin(t, server, serverRoom, alice)
		defer psjResult.Destroy(t)

		// we need a sync token to pass to the `at` param.
		syncToken := alice.MustSyncUntil(t,
			client.SyncReq{
				Filter: buildLazyLoadingSyncFilter(nil),
			},
			client.SyncJoinedTo(alice.UserID, serverRoom.RoomID),
		)
		t.Logf("Alice successfully synced")

		// Fire off a goroutine to send the request, and write the response back to a channel.
		clientMembersRequestResponseChan := make(chan *http.Response)
		go func() {
			queryParams := url.Values{}
			queryParams.Set("at", syncToken)
			clientMembersRequestResponseChan <- alice.MustDoFunc(
				t,
				"GET",
				[]string{"_matrix", "client", "v3", "rooms", serverRoom.RoomID, "members"},
				client.WithQueries(queryParams),
			)
			close(clientMembersRequestResponseChan)
		}()

		// release the federation /state response
		psjResult.FinishStateRequest()

		// the client-side /members request should now complete, with a response that includes charlie and derek.
		select {
		case <-time.After(1 * time.Second):
			t.Fatalf("client-side /members request did not complete")
		case res := <-clientMembersRequestResponseChan:
			must.MatchResponse(t, res, match.HTTPResponse{
				JSON: []match.JSON{
					match.JSONCheckOff("chunk",
						[]interface{}{
							"m.room.member|" + alice.UserID,
							"m.room.member|" + server.UserID("charlie"),
							"m.room.member|" + server.UserID("derek"),
						}, func(result gjson.Result) interface{} {
							return strings.Join([]string{result.Map()["type"].Str, result.Map()["state_key"].Str}, "|")
						}, nil),
				},
			})
		}
	})

	// Test that a partial-state join continues syncing state after a restart
	// Similar to EagerIncrementalSyncDuringPartialStateJoin, with a restart in the
	// middle. (But this test is slightly simpler: it doesn't lazy-sync before
	// eager-syncing, and doesn't send a message to the partial-state room.)
	t.Run("PartialStateJoinContinuesAfterRestart", func(t *testing.T) {
		alice := deployment.RegisterUser(t, "hs1", "t12alice", "secret", false)

		server := createTestServer(t, deployment)
		cancel := server.Listen()
		defer cancel()
		serverRoom := createTestRoom(t, server, alice.GetDefaultRoomVersion(t))
		psjResult := beginPartialStateJoin(t, server, serverRoom, alice)
		defer psjResult.Destroy(t)

		// Alice has now joined the room, and the server is syncing the state in the background.

		// wait for the state_ids request to arrive
		psjResult.AwaitStateIdsRequest(t)

		// Eager sync shouldn't include the room yet
		response, nextBatch := alice.MustSync(t, client.SyncReq{})

		syncJoinedRoomPath := "rooms.join." + client.GjsonEscape(serverRoom.RoomID)
		if response.Get(syncJoinedRoomPath).Exists() {
			t.Fatal("Sync shouldn't include the joined room until resync is over")
		}

		// restart the homeserver
		err := deployment.Restart(t)
		if err != nil {
			t.Errorf("Failed to restart homeserver: %s", err)
		}

		// Sync still shouldn't include the room
		response, nextBatch = alice.MustSync(t, client.SyncReq{Since: nextBatch})

		if response.Get(syncJoinedRoomPath).Exists() {
			t.Fatal("Sync shouldn't include the joined room until resync is over")
		}

		// release the federation /state response
		psjResult.FinishStateRequest()

		// the /sync request should now complete, with the new room
		nextBatch = alice.MustSyncUntil(
			t,
			client.SyncReq{Since: nextBatch},
			client.SyncJoinedTo(alice.UserID, serverRoom.RoomID),
		)
	})

	// test that a partial-state join can fall back to other homeservers when re-syncing
	// partial state.
	t.Run("PartialStateJoinSyncsUsingOtherHomeservers", func(t *testing.T) {
		// set up 3 homeservers: hs1, hs2 and complement
		deployment := Deploy(t, b.BlueprintFederationTwoLocalOneRemote)
		defer deployment.Destroy(t)
		alice := deployment.Client(t, "hs1", "@alice:hs1")
		charlie := deployment.Client(t, "hs2", "@charlie:hs2")

		// create a public room
		roomID := alice.CreateRoom(t, map[string]interface{}{
			"preset": "public_chat",
		})

		// create the complement homeserver
		server := createTestServer(t, deployment)
		cancelListener := server.Listen()
		defer cancelListener()

		// join complement to the public room
		room := server.MustJoinRoom(t, deployment, "hs1", roomID, server.UserID("david"))

		// we expect a /state_ids request from hs2 after it joins the room
		// we will respond to the request with garbage
		fedStateIdsRequestReceivedWaiter := NewWaiter()
		fedStateIdsSendResponseWaiter := NewWaiter()
		server.Mux().Handle(
			fmt.Sprintf("/_matrix/federation/v1/state_ids/%s", roomID),
			http.HandlerFunc(func(w http.ResponseWriter, req *http.Request) {
				queryParams := req.URL.Query()
				t.Logf("Incoming state_ids request for event %s in room %s", queryParams["event_id"], roomID)
				fedStateIdsRequestReceivedWaiter.Finish()
				fedStateIdsSendResponseWaiter.Wait(t, 60*time.Second)
				t.Logf("Replying to /state_ids request with invalid response")

				w.WriteHeader(200)

				if _, err := w.Write([]byte("{}")); err != nil {
					t.Errorf("Error writing to request: %v", err)
				}
			}),
		).Methods("GET")

		// join charlie on hs2 to the room, via the complement homeserver
		charlie.JoinRoom(t, roomID, []string{server.ServerName()})

		// and let hs1 know that charlie has joined,
		// otherwise hs1 will refuse /state_ids requests
		member_event := room.CurrentState("m.room.member", charlie.UserID).JSON()
		server.MustSendTransaction(t, deployment, "hs1", []json.RawMessage{member_event}, nil)
		alice.MustSyncUntil(t, client.SyncReq{}, client.SyncJoinedTo(charlie.UserID, roomID))

		// wait until hs2 starts syncing state
		fedStateIdsRequestReceivedWaiter.Waitf(t, 5*time.Second, "Waiting for /state_ids request")

		response, nextBatch := charlie.MustSync(t, client.SyncReq{})

		// the client-side requests shouldn't report the join yet
		syncJoinedRoomPath := "rooms.join." + client.GjsonEscape(roomID)
		if response.Get(syncJoinedRoomPath).Exists() {
			t.Fatal("Sync shouldn't include the joined room yet")
		}

		// reply to hs2 with a bogus /state_ids response
		fedStateIdsSendResponseWaiter.Finish()

		// We expect hs2 to fall back to requesting state from hs1, in order to
		// complete the partial state join
		nextBatch = charlie.MustSyncUntil(
			t,
			client.SyncReq{Since: nextBatch},
			client.SyncJoinedTo(charlie.UserID, roomID),
		)
	})

	// test a lazy-load-members sync while re-syncing partial state, followed by completion of state syncing,
	// followed by a gappy sync. the gappy sync should include the correct member state,
	// since it was not sent on the previous sync.
	t.Run("GappySyncAfterPartialStateSynced", func(t *testing.T) {
		alice := deployment.RegisterUser(t, "hs1", "t13alice", "secret", false)

		server := createTestServer(t, deployment)
		cancel := server.Listen()
		defer cancel()
		serverRoom := createTestRoom(t, server, alice.GetDefaultRoomVersion(t))
		psjResult := beginPartialStateJoin(t, server, serverRoom, alice)
		defer psjResult.Destroy(t)

		// get a sync token before state syncing finishes.
		syncToken := alice.MustSyncUntil(t,
			client.SyncReq{
				Filter: buildLazyLoadingSyncFilter(nil),
			},
			client.SyncJoinedTo(alice.UserID, serverRoom.RoomID),
		)
		t.Logf("Alice successfully synced")

		// wait for partial state to finish syncing,
		// by waiting for the room to show up in /sync.
		psjResult.AwaitStateIdsRequest(t)
		psjResult.FinishStateRequest()
		alice.MustSyncUntil(t,
			client.SyncReq{},
			client.SyncJoinedTo(alice.UserID, serverRoom.RoomID),
		)

		// make derek send two messages into the room.
		// we will do a gappy sync after, which will only pick up the last message.
		var lastEventID string
		for i := 0; i < 2; i++ {
			event := server.MustCreateEvent(t, serverRoom, b.Event{
				Type:   "m.room.message",
				Sender: server.UserID("derek"),
				Content: map[string]interface{}{
					"msgtype": "m.text",
					"body":    "Message " + strconv.Itoa(i),
				},
			})
			lastEventID = event.EventID()
			serverRoom.AddEvent(event)
			server.MustSendTransaction(t, deployment, "hs1", []json.RawMessage{event.JSON()}, nil)
		}

		// wait for the events to come down a /sync.
		alice.MustSyncUntil(t,
			client.SyncReq{},
			client.SyncTimelineHasEventID(serverRoom.RoomID, lastEventID),
		)

		// now do a gappy sync using the sync token from before.
		syncRes, _ := alice.MustSync(t,
			client.SyncReq{
				Since: syncToken,
				Filter: buildLazyLoadingSyncFilter(map[string]interface{}{
					"limit": 1,
				}),
			},
		)

		// check that the state includes derek.
		roomRes := syncRes.Get("rooms.join." + client.GjsonEscape(serverRoom.RoomID))
		if !roomRes.Exists() {
			t.Fatalf("/sync completed without join to new room\n")
		}
		t.Logf("gappy /sync response for %s: %s", serverRoom.RoomID, roomRes)

		timelineMatcher := match.JSONCheckOff("timeline.events",
			[]interface{}{lastEventID},
			func(result gjson.Result) interface{} {
				return result.Map()["event_id"].Str
			}, nil,
		)
		stateMatcher := match.JSONCheckOffAllowUnwanted("state.events",
			[]interface{}{
				"m.room.member|" + server.UserID("derek"),
			}, func(result gjson.Result) interface{} {
				return strings.Join([]string{result.Map()["type"].Str, result.Map()["state_key"].Str}, "|")
			}, nil,
		)
		if err := timelineMatcher([]byte(roomRes.Raw)); err != nil {
			t.Errorf("Unexpected timeline events found in gappy /sync response: %s", err)
		}
		if err := stateMatcher([]byte(roomRes.Raw)); err != nil {
			t.Errorf("Did not find derek's m.room.member event in gappy /sync response: %s", err)
		}
	})

	// regression test for https://github.com/matrix-org/synapse/issues/13001
	//
	// There was an edge case where, if we initially receive lots of events as outliers,
	// and they then get de-outliered as partial state events, we would get stuck in
	// an infinite loop of de-partial-stating.
	t.Run("Resync completes even when events arrive before their prev_events", func(t *testing.T) {
		alice := deployment.RegisterUser(t, "hs1", "t14alice", "secret", false)
		syncToken := getSyncToken(t, alice)

		server := createTestServer(t, deployment)
		cancel := server.Listen()
		defer cancel()
		serverRoom := createTestRoom(t, server, alice.GetDefaultRoomVersion(t))
		psjResult := beginPartialStateJoin(t, server, serverRoom, alice)
		defer psjResult.Destroy(t)

		// Alice has now joined the room, and the server is syncing the state in the background.

		// utility function to wait for a given event to arrive at the remote server.
		// This works simply by polling /event until we get a 200.

		// here's the first event which we *ought* to un-partial-state, but won't
		lateEvent := psjResult.CreateMessageEvent(t, "charlie", nil)

		// next, we want to create 100 outliers. So, charlie creates 100 state events, and
		// then persuades the system under test to create a backwards extremity using those events as
		// part of the room state.
		outliers := make([]*gomatrixserverlib.Event, 100)
		outlierEventIDs := make([]string, len(outliers))
		for i := range outliers {
			body := fmt.Sprintf("outlier event %d", i)
			outliers[i] = server.MustCreateEvent(t, serverRoom, b.Event{
				Type:     "outlier_state",
				Sender:   server.UserID("charlie"),
				StateKey: b.Ptr(fmt.Sprintf("state_%d", i)),
				Content:  map[string]interface{}{"body": body},
			})
			serverRoom.AddEvent(outliers[i])
			outlierEventIDs[i] = outliers[i].EventID()
		}
		t.Logf("Created outliers: %s ... %s", outliers[0].EventID(), outliers[len(outliers)-1].EventID())

		// a couple of regular timeline events to pull in the outliers... Note that these are persisted with *full*
		// state rather than becoming partial state events.
		timelineEvent1 := psjResult.CreateMessageEvent(t, "charlie", nil)
		timelineEvent2 := psjResult.CreateMessageEvent(t, "charlie", nil)

		// dedicated get_missing_event handler for timelineEvent2.
		// we grudgingly return a single event.
		handleGetMissingEventsRequests(t, server, serverRoom,
			[]string{timelineEvent2.EventID()}, []*gomatrixserverlib.Event{timelineEvent1},
		)

		// dedicated state_ids and state handlers for timelineEvent1's prev event (ie, the last outlier event)
		handleStateIdsRequests(t, server, serverRoom, outliers[len(outliers)-1].EventID(),
			serverRoom.AllCurrentState(), nil, nil)
		handleStateRequests(t, server, serverRoom, outliers[len(outliers)-1].EventID(),
			serverRoom.AllCurrentState(), nil, nil)

		// now, send over the most recent event, which will make the server get_missing_events
		// (we will send timelineEvent1), and then request state (we will send all the outliers).
		server.MustSendTransaction(t, deployment, "hs1", []json.RawMessage{timelineEvent2.JSON()}, nil)

		t.Logf("Charlie sent timeline event 2")
		// wait for it to become visible, which implies that all the outliers have been pulled in.
		awaitEventViaSync(t, alice, serverRoom.RoomID, timelineEvent2.EventID(), syncToken)

		// now we send over all the other events in the gap.
		server.MustSendTransaction(t, deployment, "hs1", []json.RawMessage{lateEvent.JSON()}, nil)
		t.Logf("Charlie sent late event")

		for i := 0; i < len(outliers); {
			var transactionEvents []json.RawMessage
			// a transaction can contain max 50 events
			for j := i; j < i+50 && j < len(outliers); j++ {
				transactionEvents = append(transactionEvents, outliers[j].JSON())
			}
			server.MustSendTransaction(t, deployment, "hs1", transactionEvents, nil)
			t.Logf("Charlie sent %d ex-outliers", len(transactionEvents))
			i += len(transactionEvents)
		}

		// wait for the outliers to arrive
		for i := 0; i < len(outliers); i += 10 {
			awaitEventArrival(t, 5*time.Second, alice, serverRoom.RoomID, outliers[i].EventID())
		}
		// ...and wait for the last outlier to arrive
		awaitEventArrival(t, 5*time.Second, alice, serverRoom.RoomID, outliers[len(outliers)-1].EventID())

		// release the federation /state response
		psjResult.FinishStateRequest()

		// alice should be able to sync the room. We can't use SyncJoinedTo here because that looks for the
		// membership event in the response (which we won't see, because all of the outlier events).
		// instead let's just check for the presence of the room in the timeline
		alice.MustSyncUntil(t,
			client.SyncReq{},
			func(clientUserID string, topLevelSyncJSON gjson.Result) error {
				key := "rooms.join." + client.GjsonEscape(serverRoom.RoomID) + ".timeline.events"
				array := topLevelSyncJSON.Get(key)
				if !array.Exists() {
					return fmt.Errorf("Key %s does not exist", key)
				}
				if !array.IsArray() {
					return fmt.Errorf("Key %s exists but it isn't an array", key)
				}
				return nil
			},
		)
		t.Logf("Alice successfully synced")
	})

	// test that any rejected events that are sent during the partial-state phase
	// do not suddenly become un-rejected during the resync
	t.Run("Rejected events remain rejected after resync", func(t *testing.T) {
		alice := deployment.RegisterUser(t, "hs1", "t15alice", "secret", false)
		syncToken := getSyncToken(t, alice)

		server := createTestServer(t, deployment)
		cancel := server.Listen()
		defer cancel()
		serverRoom := createTestRoom(t, server, alice.GetDefaultRoomVersion(t))
		psjResult := beginPartialStateJoin(t, server, serverRoom, alice)
		defer psjResult.Destroy(t)

		// the HS will make an /event_auth request for the event
		federation.HandleEventAuthRequests()(server)

		// derek sends a state event, despite not having permission to send state. This should be rejected.
		badStateEvent := server.MustCreateEvent(t, serverRoom, b.Event{
			Type:     "m.room.test",
			StateKey: b.Ptr(""),
			Sender:   server.UserID("derek"),
			Content: map[string]interface{}{
				"body": "bad state event",
			},
		})
		// add to the timeline, but not the state (so that when testReceiveEventDuringPartialStateJoin checks the state,
		// it doesn't expect to see this)
		serverRoom.Timeline = append(serverRoom.Timeline, badStateEvent)
		serverRoom.Depth = badStateEvent.Depth()
		serverRoom.ForwardExtremities = []string{badStateEvent.EventID()}
		t.Logf("derek created bad state event %s", badStateEvent.EventID())

		// we also create a regular event which should be accepted, to act as a sentinel
		sentinelEvent := psjResult.CreateMessageEvent(t, "charlie", nil)
		serverRoom.AddEvent(sentinelEvent)
		t.Logf("charlie created sentinel event %s", sentinelEvent.EventID())

		server.MustSendTransaction(t, deployment, "hs1",
			[]json.RawMessage{badStateEvent.JSON(), sentinelEvent.JSON()}, nil)

		// wait for the sentinel event to be visible
		syncToken = awaitEventViaSync(t, alice, serverRoom.RoomID, sentinelEvent.EventID(), syncToken)

		// ... and check that the bad state event is *not* visible
		must.MatchResponse(t,
			alice.DoFunc(t, "GET", []string{"_matrix", "client", "r0", "rooms", serverRoom.RoomID, "event", badStateEvent.EventID()}),
			match.HTTPResponse{
				StatusCode: 404,
				JSON: []match.JSON{
					match.JSONKeyEqual("errcode", "M_NOT_FOUND"),
				},
			},
		)

		// one more (non-state) event, for testReceiveEventDuringPartialStateJoin
		event := psjResult.CreateMessageEvent(t, "charlie", nil)
		t.Logf("charlie created regular timeline event %s", event.EventID())
		testReceiveEventDuringPartialStateJoin(t, deployment, alice, psjResult, event, syncToken)

		// check that the bad state event is *still* not visible
		must.MatchResponse(t,
			alice.DoFunc(t, "GET", []string{"_matrix", "client", "r0", "rooms", serverRoom.RoomID, "event", badStateEvent.EventID()}),
			match.HTTPResponse{
				StatusCode: 404,
				JSON: []match.JSON{
					match.JSONKeyEqual("errcode", "M_NOT_FOUND"),
				},
			},
		)
	})

	t.Run("State accepted incorrectly", func(t *testing.T) {
		alice := deployment.RegisterUser(t, "hs1", "t16alice", "secret", false)
		syncToken := getSyncToken(t, alice)
		server := createTestServer(t, deployment)
		cancel := server.Listen()
		defer cancel()

		// the HS will make an /event_auth request for the event
		federation.HandleEventAuthRequests()(server)

		// create the room on the complement server, with charlie as the founder, and derek as a user with permission
		// to send state. He later leaves.
		roomVer := alice.GetDefaultRoomVersion(t)
		charlie := server.UserID("charlie")
		derek := server.UserID("derek")
		initialRoomEvents := federation.InitialRoomEvents(roomVer, charlie)
		// update the users map in the PL event
		for _, ev := range initialRoomEvents {
			if ev.Type == "m.room.power_levels" {
				ev.Content["users"] = map[string]int64{charlie: 100, derek: 50}
			}
		}
		serverRoom := server.MustMakeRoom(t, roomVer, initialRoomEvents)

		// derek joins
		derekJoinEvent := createJoinEvent(t, server, serverRoom, derek)
		serverRoom.AddEvent(derekJoinEvent)

		// ... and leaves again
		derekLeaveEvent := createLeaveEvent(t, server, serverRoom, derek)
		serverRoom.AddEvent(derekLeaveEvent)

		psjResult := beginPartialStateJoin(t, server, serverRoom, alice)
		defer psjResult.Destroy(t)

		// derek now sends a state event with auth_events that say he was in the room. It will be
		// accepted during the faster join, but should then ultimately be rejected.
		badStateEvent := server.MustCreateEvent(t, serverRoom, b.Event{
			Type:     "m.room.test",
			StateKey: b.Ptr(""),
			Sender:   derek,
			Content: map[string]interface{}{
				"body": "bad state event",
			},
			AuthEvents: serverRoom.EventIDsOrReferences([]*gomatrixserverlib.Event{
				serverRoom.CurrentState("m.room.create", ""),
				serverRoom.CurrentState("m.room.power_levels", ""),
				derekJoinEvent,
			}),
		})
		// add to the timeline, but not the state (so that when testReceiveEventDuringPartialStateJoin checks the state,
		// it doesn't expect to see this)
		serverRoom.Timeline = append(serverRoom.Timeline, badStateEvent)
		serverRoom.Depth = badStateEvent.Depth()
		serverRoom.ForwardExtremities = []string{badStateEvent.EventID()}
		t.Logf("derek created bad state event %s with auth events %#v", badStateEvent.EventID(), badStateEvent.AuthEventIDs())
		server.MustSendTransaction(t, deployment, "hs1", []json.RawMessage{badStateEvent.JSON()}, nil)

		// the bad state event should be visible at this point
		syncToken = awaitEventViaSync(t, alice, serverRoom.RoomID, badStateEvent.EventID(), syncToken)

		// now finish up the partial join.
		event := psjResult.CreateMessageEvent(t, "charlie", nil)
		t.Logf("charlie created regular timeline event %s", event.EventID())
		testReceiveEventDuringPartialStateJoin(t, deployment, alice, psjResult, event, syncToken)

		// the bad state event should now *not* be visible
		must.MatchResponse(t,
			alice.DoFunc(t, "GET", []string{"_matrix", "client", "r0", "rooms", serverRoom.RoomID, "event", badStateEvent.EventID()}),
			match.HTTPResponse{
				StatusCode: 404,
				JSON: []match.JSON{
					match.JSONKeyEqual("errcode", "M_NOT_FOUND"),
				},
			},
		)
	})

	t.Run("State rejected incorrectly", func(t *testing.T) {
		alice := deployment.RegisterUser(t, "hs1", "t17alice", "secret", false)
		syncToken := getSyncToken(t, alice)
		server := createTestServer(t, deployment)
		cancel := server.Listen()
		defer cancel()

		// the HS will make an /event_auth request for the event
		federation.HandleEventAuthRequests()(server)

		// create the room on the complement server, with charlie as the founder, derek as a user with permission
		// to kick users, and elsie as a bystander who has permission to send state.
		roomVer := alice.GetDefaultRoomVersion(t)
		charlie := server.UserID("charlie")
		derek := server.UserID("derek")
		elsie := server.UserID("elsie")
		initialRoomEvents := federation.InitialRoomEvents(roomVer, charlie)
		// update the users map in the PL event
		for _, ev := range initialRoomEvents {
			if ev.Type == "m.room.power_levels" {
				ev.Content["users"] = map[string]int64{charlie: 100, derek: 100, elsie: 50}
			}
		}
		serverRoom := server.MustMakeRoom(t, roomVer, initialRoomEvents)

		// derek joins
		derekJoinEvent := createJoinEvent(t, server, serverRoom, derek)
		serverRoom.AddEvent(derekJoinEvent)

		// ... and leaves again
		derekLeaveEvent := createLeaveEvent(t, server, serverRoom, derek)
		serverRoom.AddEvent(derekLeaveEvent)

		// Elsie joins
		elsieJoinEvent := createJoinEvent(t, server, serverRoom, elsie)
		serverRoom.AddEvent(elsieJoinEvent)

		psjResult := beginPartialStateJoin(t, server, serverRoom, alice)
		defer psjResult.Destroy(t)

		// Derek now kicks Elsie, with auth_events that say he was in the room. It will be
		// accepted during the faster join, but should then ultimately be rejected.
		badKickEvent := server.MustCreateEvent(t, serverRoom, b.Event{
			Type:     "m.room.member",
			StateKey: &elsie,
			Sender:   derek,
			Content:  map[string]interface{}{"membership": "leave"},
			AuthEvents: serverRoom.EventIDsOrReferences([]*gomatrixserverlib.Event{
				serverRoom.CurrentState("m.room.create", ""),
				serverRoom.CurrentState("m.room.power_levels", ""),
				derekJoinEvent,
				elsieJoinEvent,
			}),
		})
		// add to the timeline, but not the state (so that when testReceiveEventDuringPartialStateJoin checks the state,
		// it doesn't expect to see this)
		serverRoom.Timeline = append(serverRoom.Timeline, badKickEvent)
		serverRoom.Depth = badKickEvent.Depth()
		serverRoom.ForwardExtremities = []string{badKickEvent.EventID()}
		t.Logf("derek created bad kick event %s with auth events %#v", badKickEvent.EventID(), badKickEvent.AuthEventIDs())

		// elsie sends some state. This should be rejected during the faster join, but ultimately accepted.
		rejectedStateEvent := server.MustCreateEvent(t, serverRoom, b.Event{
			Type:     "m.room.test",
			StateKey: b.Ptr(""),
			Sender:   elsie,
			Content:  map[string]interface{}{"body": "rejected state"},
			AuthEvents: serverRoom.EventIDsOrReferences([]*gomatrixserverlib.Event{
				serverRoom.CurrentState("m.room.create", ""),
				serverRoom.CurrentState("m.room.power_levels", ""),
				elsieJoinEvent,
			}),
		})
		serverRoom.AddEvent(rejectedStateEvent)
		t.Logf("elsie created state event %s", rejectedStateEvent.EventID())

		// we also create a regular event which should be accepted, to act as a sentinel
		sentinelEvent := psjResult.CreateMessageEvent(t, "charlie", nil)
		serverRoom.AddEvent(sentinelEvent)
		t.Logf("charlie created sentinel event %s", sentinelEvent.EventID())

		server.MustSendTransaction(t, deployment, "hs1",
			[]json.RawMessage{badKickEvent.JSON(), rejectedStateEvent.JSON(), sentinelEvent.JSON()}, nil)

		// the bad kick event should be visible at this point
		awaitEventViaSync(t, alice, serverRoom.RoomID, badKickEvent.EventID(), syncToken)

		// ... but the rejected state event should not.
		syncToken = awaitEventViaSync(t, alice, serverRoom.RoomID, sentinelEvent.EventID(), syncToken)
		must.MatchResponse(t,
			alice.DoFunc(t, "GET", []string{"_matrix", "client", "r0", "rooms", serverRoom.RoomID, "event", rejectedStateEvent.EventID()}),
			match.HTTPResponse{
				StatusCode: 404,
				JSON: []match.JSON{
					match.JSONKeyEqual("errcode", "M_NOT_FOUND"),
				},
			},
		)

		// now finish up the partial join.
		event := psjResult.CreateMessageEvent(t, "charlie", nil)
		t.Logf("charlie created regular timeline event %s", event.EventID())
		testReceiveEventDuringPartialStateJoin(t, deployment, alice, psjResult, event, syncToken)

		// the bad kick event should now *not* be visible
		must.MatchResponse(t,
			alice.DoFunc(t, "GET", []string{"_matrix", "client", "r0", "rooms", serverRoom.RoomID, "event", badKickEvent.EventID()}),
			match.HTTPResponse{
				StatusCode: 404,
				JSON: []match.JSON{
					match.JSONKeyEqual("errcode", "M_NOT_FOUND"),
				},
			},
		)
	})

	// when the server is in the middle of a partial state join, it should not accept
	// /make_join because it can't give a full answer.
	t.Run("Rejects make_join during partial join", func(t *testing.T) {
		// In this test, we have 3 homeservers:
		//   hs1 (the server under test) with @t18alice:hs1
		//     This is the server that will be in the middle of a partial join.
		//   testServer1 (a Complement test server) with @bob:<server name>
		//     This is the server that created the room originally.
		//   testServer2 (another Complement test server) with @charlie:<server name>
		//     This is the server that will try to make a join via testServer1.
		alice := deployment.RegisterUser(t, "hs1", "t18alice", "secret", false)

		testServer1 := createTestServer(t, deployment)
		cancel := testServer1.Listen()
		defer cancel()
		serverRoom := createTestRoom(t, testServer1, alice.GetDefaultRoomVersion(t))
		roomID := serverRoom.RoomID
		psjResult := beginPartialStateJoin(t, testServer1, serverRoom, alice)
		defer psjResult.Destroy(t)

		// The partial join is now in progress.
		// Let's have a new test server rock up and ask to join the room by making a
		// /make_join request.

		testServer2 := createTestServer(t, deployment)
		cancel2 := testServer2.Listen()
		defer cancel2()

		fedClient2 := testServer2.FederationClient(deployment)

		// charlie sends a make_join
		_, err := fedClient2.MakeJoin(context.Background(), gomatrixserverlib.ServerName(testServer2.ServerName()), "hs1", roomID, testServer2.UserID("charlie"), federation.SupportedRoomVersions())

		if err == nil {
			t.Errorf("MakeJoin returned 200, want 404")
		} else if httpError, ok := err.(gomatrix.HTTPError); ok {
			t.Logf("MakeJoin => %d/%s", httpError.Code, string(httpError.Contents))
			if httpError.Code != 404 {
				t.Errorf("expected 404, got %d", httpError.Code)
			}
			errcode := must.GetJSONFieldStr(t, httpError.Contents, "errcode")
			if errcode != "M_NOT_FOUND" {
				t.Errorf("errcode: got %s, want M_NOT_FOUND", errcode)
			}
		} else {
			t.Errorf("MakeJoin: non-HTTPError: %v", err)
		}
	})

	// when the server is in the middle of a partial state join, it should not accept
	// /send_join because it can't give a full answer.
	t.Run("Rejects send_join during partial join", func(t *testing.T) {
		// In this test, we have 3 homeservers:
		//   hs1 (the server under test) with @t19alice:hs1
		//     This is the server that will be in the middle of a partial join.
		//   testServer1 (a Complement test server) with @charlie:<server name>
		//     This is the server that will create the room originally.
		//   testServer2 (another Complement test server) with @daniel:<server name>
		//     This is the server that will try to join the room via hs2,
		//     but only after using hs1 to /make_join (as otherwise we have no way
		//     of being able to build a request to /send_join)
		//
		alice := deployment.RegisterUser(t, "hs1", "t19alice", "secret", false)

		testServer1 := createTestServer(t, deployment)
		cancel := testServer1.Listen()
		defer cancel()
		serverRoom := createTestRoom(t, testServer1, alice.GetDefaultRoomVersion(t))
		psjResult := beginPartialStateJoin(t, testServer1, serverRoom, alice)
		defer psjResult.Destroy(t)

		// hs1's partial join is now in progress.
		// Let's have a test server rock up and ask to /send_join in the room via hs1.
		// To do that, we need to /make_join first.
		// Asking hs1 to /make_join won't work, because it should reject that request.
		// To work around that, we /make_join via hs2.

		testServer2 := createTestServer(t, deployment)
		cancel2 := testServer2.Listen()
		defer cancel2()

		fedClient2 := testServer2.FederationClient(deployment)

		// Manually /make_join via testServer1.
		// This is permissible because testServer1 is fully joined to the room.
		// We can't actually use /make_join because host.docker.internal doesn't resolve,
		// so compute it without making any requests:
		makeJoinResp, err := federation.MakeRespMakeJoin(testServer1, serverRoom, testServer2.UserID("daniel"))
		if err != nil {
			t.Fatalf("MakeRespMakeJoin failed : %s", err)
		}

		// daniel then tries to /send_join via the homeserver under test
		joinEvent, err := makeJoinResp.JoinEvent.Build(time.Now(), gomatrixserverlib.ServerName(testServer2.ServerName()), testServer2.KeyID, testServer2.Priv, makeJoinResp.RoomVersion)
		must.NotError(t, "JoinEvent.Build", err)

		// SendJoin should return a 404 because the homeserver under test has not
		// finished its partial join.
		_, err = fedClient2.SendJoin(context.Background(), gomatrixserverlib.ServerName(testServer2.ServerName()), "hs1", joinEvent)
		if err == nil {
			t.Errorf("SendJoin returned 200, want 404")
		} else if httpError, ok := err.(gomatrix.HTTPError); ok {
			t.Logf("SendJoin => %d/%s", httpError.Code, string(httpError.Contents))
			if httpError.Code != 404 {
				t.Errorf("expected 404, got %d", httpError.Code)
			}
			errcode := must.GetJSONFieldStr(t, httpError.Contents, "errcode")
			if errcode != "M_NOT_FOUND" {
				t.Errorf("errcode: got %s, want M_NOT_FOUND", errcode)
			}
		} else {
			t.Errorf("SendJoin: non-HTTPError: %v", err)
		}
	})

	// test that a /joined_members request made during a partial-state /send_join
	// request blocks until the state is correctly synced.
	t.Run("joined_members blocks during partial state join", func(t *testing.T) {
		alice := deployment.RegisterUser(t, "hs1", "t20alice", "secret", false)

		server := createTestServer(t, deployment)
		cancel := server.Listen()
		defer cancel()
		serverRoom := createTestRoom(t, server, alice.GetDefaultRoomVersion(t))
		psjResult := beginPartialStateJoin(t, server, serverRoom, alice)
		defer psjResult.Destroy(t)

		// Alice has now joined the room, and the server is syncing the state in the background.

		// attempts to joined_members should now block. Fire off a goroutine to try it.
		jmResponseChan := make(chan *http.Response)
		go func() {
			response := alice.MustDoFunc(t, "GET", []string{"_matrix", "client", "v3", "rooms", serverRoom.RoomID, "joined_members"})
			jmResponseChan <- response
			close(jmResponseChan)
		}()

		// wait for the state_ids request to arrive
		psjResult.AwaitStateIdsRequest(t)

		// the client-side requests should still be waiting
		select {
		case <-jmResponseChan:
			t.Fatalf("/joined_members completed before state resync complete. Expected it to block.")
		default:
		}

		// release the federation /state response
		psjResult.FinishStateRequest()

		// the /joined_members request should now complete, with the new room
		var jmRes *http.Response
		select {
		case <-time.After(1 * time.Second):
			t.Fatalf("/joined_members request request did not complete. Expected it to complete.")
		case jmRes = <-jmResponseChan:
		}

		derekUserID := client.GjsonEscape(server.UserID("derek"))

		must.MatchResponse(t, jmRes, match.HTTPResponse{
			JSON: []match.JSON{
				match.JSONKeyPresent("joined"),
				match.JSONKeyPresent("joined." + alice.UserID),
				match.JSONKeyPresent("joined." + alice.UserID + ".display_name"),
				match.JSONKeyPresent("joined." + alice.UserID + ".avatar_url"),
				match.JSONKeyPresent("joined." + derekUserID),
				match.JSONKeyPresent("joined." + derekUserID + ".display_name"),
				match.JSONKeyPresent("joined." + derekUserID + ".avatar_url"),
			},
		})
	})

	// when the server is in the middle of a partial state join, it should not accept
	// /make_knock because it can't give a full answer.
	t.Run("Rejects make_knock during partial join", func(t *testing.T) {
		// In this test, we have 3 homeservers:
		//   hs1 (the server under test) with @t21alice:hs1
		//     This is the server that will be in the middle of a partial join.
		//   testServer1 (a Complement test server) with @bob:<server name>
		//     This is the server that created the room originally.
		//   testServer2 (another Complement test server) with @charlie:<server name>
		//     This is the server that will try to make a knock via testServer1.
		alice := deployment.RegisterUser(t, "hs1", "t21alice", "secret", false)

		testServer1 := createTestServer(t, deployment)
		cancel := testServer1.Listen()
		defer cancel()
		serverRoom := createTestRoom(t, testServer1, alice.GetDefaultRoomVersion(t))
		roomID := serverRoom.RoomID
		psjResult := beginPartialStateJoin(t, testServer1, serverRoom, alice)
		defer psjResult.Destroy(t)

		// The partial join is now in progress.
		// Let's have a new test server rock up and ask to join the room by making a
		// /make_knock request.

		testServer2 := createTestServer(t, deployment)
		cancel2 := testServer2.Listen()
		defer cancel2()

		fedClient2 := testServer2.FederationClient(deployment)

		// charlie sends a make_knock
		_, err := fedClient2.MakeKnock(context.Background(), gomatrixserverlib.ServerName(testServer2.ServerName()), "hs1", roomID, testServer2.UserID("charlie"), federation.SupportedRoomVersions())

		if err == nil {
			t.Errorf("MakeKnock returned 200, want 404")
		} else if httpError, ok := err.(gomatrix.HTTPError); ok {
			t.Logf("MakeKnock => %d/%s", httpError.Code, string(httpError.Contents))
			if httpError.Code != 404 {
				t.Errorf("expected 404, got %d", httpError.Code)
			}
			errcode := must.GetJSONFieldStr(t, httpError.Contents, "errcode")
			if errcode != "M_NOT_FOUND" {
				t.Errorf("errcode: got %s, want M_NOT_FOUND", errcode)
			}
		} else {
			t.Errorf("MakeKnock: non-HTTPError: %v", err)
		}
	})

	// when the server is in the middle of a partial state join, it should not accept
	// /send_knock because it can't give a full answer.
	t.Run("Rejects send_knock during partial join", func(t *testing.T) {
		// In this test, we have 3 homeservers:
		//   hs1 (the server under test) with @t22alice:hs1
		//     This is the server that will be in the middle of a partial join.
		//   testServer1 (a Complement test server) with @charlie:<server name>
		//     This is the server that will create the room originally.
		//   testServer2 (another Complement test server) with @daniel:<server name>
		//     This is the server that will try to knock on the room via hs2,
		//     but only after using hs1 to /make_knock (as otherwise we have no way
		//     of being able to build a request to /send_knock)
		//
		alice := deployment.RegisterUser(t, "hs1", "t22alice", "secret", false)

		testServer1 := createTestServer(t, deployment)
		cancel := testServer1.Listen()
		defer cancel()
		serverRoom := createTestRoom(t, testServer1, alice.GetDefaultRoomVersion(t))
		psjResult := beginPartialStateJoin(t, testServer1, serverRoom, alice)
		defer psjResult.Destroy(t)

		// hs1's partial join is now in progress.
		// Let's have a test server rock up and ask to /send_knock in the room via hs1.
		// To do that, we need to /make_knock first.
		// Asking hs1 to /make_knock won't work, because it should reject that request.
		// To work around that, we /make_knock via hs2.

		testServer2 := createTestServer(t, deployment)
		cancel2 := testServer2.Listen()
		defer cancel2()

		fedClient2 := testServer2.FederationClient(deployment)

		// Manually /make_knock via testServer1.
		// This is permissible because testServer1 is fully joined to the room.
		// We can't actually use /make_knock because host.docker.internal doesn't resolve,
		// so compute it without making any requests:
		makeKnockResp, err := federation.MakeRespMakeKnock(testServer1, serverRoom, testServer2.UserID("daniel"))
		if err != nil {
			t.Fatalf("MakeRespMakeKnock failed : %s", err)
		}

		// daniel then tries to /send_knock via the homeserver under test
		knockEvent, err := makeKnockResp.KnockEvent.Build(time.Now(), gomatrixserverlib.ServerName(testServer2.ServerName()), testServer2.KeyID, testServer2.Priv, makeKnockResp.RoomVersion)
		must.NotError(t, "KnockEvent.Build", err)

		// SendKnock should return a 404 because the homeserver under test has not
		// finished its partial join.
		_, err = fedClient2.SendKnock(context.Background(), gomatrixserverlib.ServerName(testServer2.ServerName()), "hs1", knockEvent)
		if err == nil {
			t.Errorf("SendKnock returned 200, want 404")
		} else if httpError, ok := err.(gomatrix.HTTPError); ok {
			t.Logf("SendKnock => %d/%s", httpError.Code, string(httpError.Contents))
			if httpError.Code != 404 {
				t.Errorf("expected 404, got %d", httpError.Code)
			}
			errcode := must.GetJSONFieldStr(t, httpError.Contents, "errcode")
			if errcode != "M_NOT_FOUND" {
				t.Errorf("errcode: got %s, want M_NOT_FOUND", errcode)
			}
		} else {
			t.Errorf("SendKnock: non-HTTPError: %v", err)
		}
	})
	t.Run("Outgoing device list updates", func(t *testing.T) {
		// setupOutgoingDeviceListUpdateTest sets up two complement homeservers.
		// A room is created on the first complement server, containing only local users.
		// Returns channels for device list updates arriving at the complement homeservers, which
		// can be used with `mustReceiveDeviceListUpdate` and `mustNotReceiveDeviceListUpdate`.
		setupOutgoingDeviceListUpdateTest := func(
			t *testing.T, deployment *docker.Deployment, aliceLocalpart string,
			opts ...func(*federation.Server),
		) (
			alice *client.CSAPI, server1 *federation.Server, server2 *federation.Server,
			deviceListUpdateChannel1 chan gomatrixserverlib.DeviceListUpdateEvent,
			deviceListUpdateChannel2 chan gomatrixserverlib.DeviceListUpdateEvent,
			room *federation.ServerRoom, cleanup func(),
		) {
			alice = deployment.RegisterUser(t, "hs1", aliceLocalpart, "secret", false)

			deviceListUpdateChannel1 = make(chan gomatrixserverlib.DeviceListUpdateEvent, 10)
			deviceListUpdateChannel2 = make(chan gomatrixserverlib.DeviceListUpdateEvent, 10)

			createDeviceListUpdateTestServer := func(
				t *testing.T, deployment *docker.Deployment,
				deviceListUpdateChannel chan gomatrixserverlib.DeviceListUpdateEvent,
				opts ...func(*federation.Server),
			) *federation.Server {
				return createTestServer(t, deployment,
					append(
						opts, // `opts` goes first so that it can override any of the following handlers
						federation.HandleEventAuthRequests(),
						federation.HandleTransactionRequests(
							func(e *gomatrixserverlib.Event) {
								t.Fatalf("Received unexpected PDU: %s", string(e.JSON()))
							},
							func(e gomatrixserverlib.EDU) {
								if e.Type == "m.presence" {
									return
								}
								if e.Type != "m.device_list_update" {
									t.Fatalf("Received unexpected EDU: %s", e)
								}

								t.Logf("Complement server received m.device_list_update: %v", string(e.Content))
								var deviceListUpdate gomatrixserverlib.DeviceListUpdateEvent
								json.Unmarshal(e.Content, &deviceListUpdate)
								deviceListUpdateChannel <- deviceListUpdate
							},
						),
					)...,
				)
			}

			server1 = createDeviceListUpdateTestServer(t, deployment, deviceListUpdateChannel1, opts...)
			server2 = createDeviceListUpdateTestServer(t, deployment, deviceListUpdateChannel2, opts...)
			cancel1 := server1.Listen()
			cancel2 := server2.Listen()

			room = createTestRoom(t, server1, alice.GetDefaultRoomVersion(t))

			cleanup = func() {
				cancel1()
				cancel2()
				close(deviceListUpdateChannel1)
				close(deviceListUpdateChannel2)
			}
			return
		}

		// renameDevice triggers an outgoing device list update
		// We may want to rewrite this to update keys instead in the future.
		renameDevice := func(t *testing.T, user *client.CSAPI, displayName string) {
			t.Helper()

			user.MustDoFunc(
				t,
				"PUT",
				[]string{"_matrix", "client", "v3", "devices", user.DeviceID},
				client.WithJSONBody(
					t,
					map[string]interface{}{
						"display_name": displayName,
					},
				),
			)

			t.Logf("%s sent device list update.", user.UserID)
		}

		// mustReceiveDeviceListUpdate checks that a complement homeserver has received a device
		// list update since the last call. Only consumes a single device list update.
		mustReceiveDeviceListUpdate := func(
			t *testing.T, channel chan gomatrixserverlib.DeviceListUpdateEvent, errFormat string,
			args ...interface{},
		) {
			t.Helper()

			select {
			case <-time.After(1 * time.Second):
				t.Fatalf(errFormat, args...)
			case <-channel:
			}
		}

		// mustNotReceiveDeviceListUpdate checks that a complement homeserver has not received a
		// device list update since the last call.
		mustNotReceiveDeviceListUpdate := func(
			t *testing.T, channel chan gomatrixserverlib.DeviceListUpdateEvent, errFormat string,
			args ...interface{},
		) {
			t.Helper()

			select {
			case <-time.After(1 * time.Second):
			case <-channel:
				t.Fatalf(errFormat, args...)
			}
		}

		// test that device list updates are sent to the remote homeservers listed in the
		// `/send_join` response in a room with partial state.
		t.Run("Device list updates reach all servers in partial state rooms", func(t *testing.T) {
			alice, server1, server2, deviceListUpdateChannel1, deviceListUpdateChannel2, room, cleanup := setupOutgoingDeviceListUpdateTest(t, deployment, "t23alice")
			defer cleanup()

			// The room starts with @charlie:server1 and @derek:server1 in it.
			// @elsie:server2 joins the room before @t23alice:hs1.
			room.AddEvent(createJoinEvent(t, server2, room, server2.UserID("elsie")))

			// @t23alice:hs1 joins the room.
			psjResult := beginPartialStateJoin(t, server1, room, alice)
			defer psjResult.Destroy(t)

			// Both homeservers should receive device list updates.
			renameDevice(t, alice, "A new device name 1")
			mustReceiveDeviceListUpdate(t, deviceListUpdateChannel1, "@charlie and @derek did not receive device list update.")
			mustReceiveDeviceListUpdate(t, deviceListUpdateChannel2, "@elsie did not receive device list update.")
			t.Log("@charlie, @derek and @elsie received device list update.")

			// Finish the partial state join.
			psjResult.FinishStateRequest()
			awaitPartialStateJoinCompletion(t, room, alice)

			// Both homeservers should still receive device list updates.
			renameDevice(t, alice, "A new device name 2")
			mustReceiveDeviceListUpdate(t, deviceListUpdateChannel1, "@charlie and @derek did not receive device list update.")
			mustReceiveDeviceListUpdate(t, deviceListUpdateChannel2, "@elsie did not receive device list update.")
			t.Log("@charlie, @derek and @elsie received device list update.")
		})

		// test that device list updates are additionally sent to remote homeservers that join after
		// the local homeserver.
		t.Run("Device list updates reach newly joined servers in partial state rooms", func(t *testing.T) {
			alice, server1, server2, deviceListUpdateChannel1, deviceListUpdateChannel2, room, cleanup := setupOutgoingDeviceListUpdateTest(t, deployment, "t24alice")
			defer cleanup()

			// The room starts with @charlie:server1 and @derek:server1 in it.
			// @t24alice:hs1 joins the room.
			psjResult := beginPartialStateJoin(t, server1, room, alice)
			defer psjResult.Destroy(t)

			// Only server1 should receive device list updates.
			renameDevice(t, alice, "A new device name 1")
			mustReceiveDeviceListUpdate(t, deviceListUpdateChannel1, "@charlie and @derek did not receive device list update.")
			mustNotReceiveDeviceListUpdate(t, deviceListUpdateChannel2, "@elsie received device list update unexpectedly.")
			t.Log("@charlie and @derek received device list update.")

			// @elsie:server2 joins the room.
			// Make server1 send the event to the homeserver, since server2's rooms list isn't set
			// up right and it can't answer queries about events in the room.
			joinEvent := createJoinEvent(t, server2, room, server2.UserID("elsie"))
			room.AddEvent(joinEvent)
			server1.MustSendTransaction(t, deployment, "hs1", []json.RawMessage{joinEvent.JSON()}, nil)
			awaitEventViaSync(t, alice, room.RoomID, joinEvent.EventID(), "")

			// Both servers should receive device list updates now.
			renameDevice(t, alice, "A new device name 2")
			mustReceiveDeviceListUpdate(t, deviceListUpdateChannel1, "@charlie and @derek did not receive device list update.")
			mustReceiveDeviceListUpdate(t, deviceListUpdateChannel2, "@elsie did not receive device list update.")
			t.Log("@charlie, @derek and @elsie received device list update.")

			// Finish the partial state join.
			psjResult.FinishStateRequest()
			awaitPartialStateJoinCompletion(t, room, alice)

			// Both homeservers should still receive device list updates.
			renameDevice(t, alice, "A new device name 3")
			mustReceiveDeviceListUpdate(t, deviceListUpdateChannel1, "@charlie and @derek did not receive device list update.")
			mustReceiveDeviceListUpdate(t, deviceListUpdateChannel2, "@elsie did not receive device list update.")
			t.Log("@charlie, @derek and @elsie received device list update.")
		})

		// test that device list updates are sent to the remote homeservers listed in the
		// `/send_join` response in a room with partial state, even after they leave. The homeserver
		// under test must do so, as it has no way of knowing that a remote homeserver has no more
		// users in the room.
		t.Run("Device list updates no longer reach departed servers after partial state join completes", func(t *testing.T) {
			alice, server1, server2, deviceListUpdateChannel1, deviceListUpdateChannel2, room, cleanup := setupOutgoingDeviceListUpdateTest(t, deployment, "t25alice")
			defer cleanup()

			// The room starts with @charlie:server1 and @derek:server1 in it.
			// @elsie:server2 joins the room before @t25alice:hs1.
			room.AddEvent(createJoinEvent(t, server2, room, server2.UserID("elsie")))

			// @t25alice:hs1 joins the room.
			psjResult := beginPartialStateJoin(t, server1, room, alice)
			defer psjResult.Destroy(t)

			// @elsie:server2 leaves the room.
			// Make server1 send the event to the homeserver, since server2's rooms list isn't set
			// up right and it can't answer queries about events in the room.
			leaveEvent := createLeaveEvent(t, server2, room, server2.UserID("elsie"))
			room.AddEvent(leaveEvent)
			server1.MustSendTransaction(t, deployment, "hs1", []json.RawMessage{leaveEvent.JSON()}, nil)
			awaitEventViaSync(t, alice, room.RoomID, leaveEvent.EventID(), "")

			// Both homeservers should receive device list updates, since hs1 cannot know that
			// @elsie was the last user from server2 in the room.
			renameDevice(t, alice, "A new device name 1")
			mustReceiveDeviceListUpdate(t, deviceListUpdateChannel1, "@charlie and @derek did not receive device list update.")
			mustReceiveDeviceListUpdate(t, deviceListUpdateChannel2, "@elsie did not receive device list update.")
			t.Log("@charlie, @derek and @elsie received device list update.")

			// Finish the partial state join.
			psjResult.FinishStateRequest()
			awaitPartialStateJoinCompletion(t, room, alice)

			// @elsie:server2 should no longer receive device list updates.
			renameDevice(t, alice, "A new device name 2")
			mustReceiveDeviceListUpdate(t, deviceListUpdateChannel1, "@charlie and @derek did not receive device list update.")
			mustNotReceiveDeviceListUpdate(t, deviceListUpdateChannel2, "@elsie received device list update unexpectedly.")
			t.Log("@charlie and @derek received device list update.")
		})

		// setupIncorrectlyAcceptedKick joins the homeserver under test to a room, then joins
		// @elsie:server2 and sends an invalid event to kick @elsie:server2 from the room.
		// As a side effect, @derek is promoted to admin and leaves the room before the homeserver
		// under test joins.
		setupIncorrectlyAcceptedKick := func(
			t *testing.T, deployment *docker.Deployment, alice *client.CSAPI,
			server1 *federation.Server, server2 *federation.Server,
			deviceListUpdateChannel1 chan gomatrixserverlib.DeviceListUpdateEvent,
			deviceListUpdateChannel2 chan gomatrixserverlib.DeviceListUpdateEvent,
			room *federation.ServerRoom,
		) (syncToken string, psjResult partialStateJoinResult) {
			derek := server1.UserID("derek")
			elsie := server2.UserID("elsie")

			// The room starts with @charlie:server1 and @derek:server1 in it.
			// @derek:server1 becomes an admin.
			var powerLevelsContent map[string]interface{}
			json.Unmarshal(room.CurrentState("m.room.power_levels", "").Content(), &powerLevelsContent)
			powerLevelsContent["users"].(map[string]interface{})[derek] = 100
			room.AddEvent(server1.MustCreateEvent(t, room, b.Event{
				Type:     "m.room.power_levels",
				StateKey: b.Ptr(""),
				Sender:   server1.UserID("charlie"),
				Content:  powerLevelsContent,
			}))

			// @derek:server1 leaves the room.
			derekJoinEvent := room.CurrentState("m.room.member", derek)
			derekLeaveEvent := createLeaveEvent(t, server1, room, derek)
			room.AddEvent(derekLeaveEvent)

			// @alice:hs1 joins the room.
			psjResult = beginPartialStateJoin(t, server1, room, alice)

			// @elsie:server2 joins the room.
			// Make server1 send the event to the homeserver, since server2's rooms list isn't set
			// up right and it can't answer queries about events in the room.
			joinEvent := createJoinEvent(t, server2, room, elsie)
			room.AddEvent(joinEvent)
			server1.MustSendTransaction(t, deployment, "hs1", []json.RawMessage{joinEvent.JSON()}, nil)
			syncToken = awaitEventViaSync(t, alice, room.RoomID, joinEvent.EventID(), "")

			// Both servers should receive device list updates.
			renameDevice(t, alice, "A new device name 1")
			mustReceiveDeviceListUpdate(t, deviceListUpdateChannel1, "@charlie and @derek did not receive device list update.")
			mustReceiveDeviceListUpdate(t, deviceListUpdateChannel2, "@elsie did not receive device list update.")
			t.Log("@charlie, @derek and @elsie received device list update.")

			// @derek:server1 "kicks" @elsie:server2.
			badKickEvent := server1.MustCreateEvent(t, room, b.Event{
				Type:     "m.room.member",
				StateKey: b.Ptr(elsie),
				Sender:   derek,
				Content:  map[string]interface{}{"membership": "leave"},
				AuthEvents: room.EventIDsOrReferences([]*gomatrixserverlib.Event{
					room.CurrentState("m.room.create", ""),
					room.CurrentState("m.room.power_levels", ""),
					derekJoinEvent,
				}),
			})
			room.Timeline = append(room.Timeline, badKickEvent)
			room.Depth = badKickEvent.Depth()
			room.ForwardExtremities = []string{badKickEvent.EventID()}
			server1.MustSendTransaction(t, deployment, "hs1", []json.RawMessage{badKickEvent.JSON()}, nil)
			awaitEventViaSync(t, alice, room.RoomID, badKickEvent.EventID(), syncToken)

			return syncToken, psjResult
		}

		// setupAnotherSharedRoomThenLeave has @alice:hs1 create a public room, @elsie:server2 join
		// the public room, then leave the partial state room.
		// Returns @alice:hs1's sync token after @elsie:server2 has left the partial state room.
		setupAnotherSharedRoomThenLeave := func(
			t *testing.T, deployment *docker.Deployment, alice *client.CSAPI,
			server1 *federation.Server, server2 *federation.Server,
			partialStateRoom *federation.ServerRoom, syncToken string,
		) string {
			elsie := server2.UserID("elsie")

			// @alice:hs1 creates a public room.
			roomID := alice.CreateRoom(t, map[string]interface{}{"preset": "public_chat"})

			// @elsie:server2 joins the room.
			server2.MustJoinRoom(t, deployment, "hs1", roomID, elsie)
			alice.MustSyncUntil(t,
				client.SyncReq{
					Since:  syncToken,
					Filter: buildLazyLoadingSyncFilter(nil),
				},
				client.SyncJoinedTo(elsie, roomID),
			)

			// @elsie:server2 leaves the room.
			// Make server1 send the event to the homeserver, since server2's rooms list isn't set
			// up right and it can't answer queries about events in the room.
			leaveEvent := createLeaveEvent(t, server2, partialStateRoom, elsie)
			partialStateRoom.AddEvent(leaveEvent)
			server1.MustSendTransaction(t, deployment, "hs1", []json.RawMessage{leaveEvent.JSON()}, nil)
			syncToken = awaitEventViaSync(t, alice, partialStateRoom.RoomID, leaveEvent.EventID(), syncToken)

			return syncToken
		}

		// testMissedDeviceListUpdateSentOncePartialJoinCompletes takes a room where hs1 incorrectly
		// believes @elsie:server2 not to be present and tests that server2 receives missed device
		// list updates once hs1's partial state join has completed.
		testMissedDeviceListUpdateSentOncePartialJoinCompletes := func(
			t *testing.T, deployment *docker.Deployment, alice *client.CSAPI,
			server1 *federation.Server, server2 *federation.Server,
			deviceListUpdateChannel1 chan gomatrixserverlib.DeviceListUpdateEvent,
			deviceListUpdateChannel2 chan gomatrixserverlib.DeviceListUpdateEvent,
			room *federation.ServerRoom, psjResult partialStateJoinResult, syncToken string,
			withLeave bool,
		) {
			// The homeserver under test incorrectly believes @elsie:server2 is not in the room.
			// @elsie:server2 should miss device list updates.
			renameDevice(t, alice, "A new device name 2")
			mustReceiveDeviceListUpdate(t, deviceListUpdateChannel1, "@charlie and @derek did not receive device list update.")
			mustNotReceiveDeviceListUpdate(t, deviceListUpdateChannel2, "@elsie received device list update unexpectedly.")
			t.Log("@charlie and @derek received device list update.")

			if withLeave {
				// @elsie:server2 joins a room shared with @alice:hs1 and leaves the partial state room.
				// The homeserver under test cannot simply use the current state of the room to
				// determine which device list updates it must send out once the partial state join
				// completes.
				setupAnotherSharedRoomThenLeave(t, deployment, alice, server1, server2, room, syncToken)
			}

			// Finish the partial state join.
			psjResult.FinishStateRequest()
			awaitPartialStateJoinCompletion(t, room, alice)

			// @elsie:server2 must receive missed device list updates.
			mustReceiveDeviceListUpdate(t, deviceListUpdateChannel2, "@elsie did not receive missed device list update.")
			t.Log("@elsie received missed device list update.")

			// Both homeservers should receive device list updates again.
			renameDevice(t, alice, "A new device name 3")
			mustReceiveDeviceListUpdate(t, deviceListUpdateChannel1, "@charlie and @derek did not receive device list update.")
			mustReceiveDeviceListUpdate(t, deviceListUpdateChannel2, "@elsie did not receive device list update.")
			t.Log("@charlie, @derek and @elsie received device list update.")
		}

		// test that device list updates are sent to remote homeservers incorrectly believed not to
		// be in a room with partial state once the partial state join completes.
		t.Run("Device list updates reach incorrectly kicked servers once partial state join completes", func(t *testing.T) {
			alice, server1, server2, deviceListUpdateChannel1, deviceListUpdateChannel2, room, cleanup := setupOutgoingDeviceListUpdateTest(t, deployment, "t26alice")
			defer cleanup()

			// The room starts with @charlie:server1 and @derek:server1 in it.
			// @t26alice:hs1 joins the room, followed by @elsie:server2.
			// @elsie:server2 is kicked with an invalid event.
			syncToken, psjResult := setupIncorrectlyAcceptedKick(t, deployment, alice, server1, server2, deviceListUpdateChannel1, deviceListUpdateChannel2, room)
			defer psjResult.Destroy(t)

			// @t26alice:hs1 sends out a device list update which is missed by @elsie:server2.
			// @elsie:server2 must receive missed device list updates once the partial state join finishes.
			testMissedDeviceListUpdateSentOncePartialJoinCompletes(t, deployment, alice,
				server1, server2, deviceListUpdateChannel1, deviceListUpdateChannel2, room,
				psjResult, syncToken, false,
			)
		})

		// test that device list updates are sent to remote homeservers incorrectly believed not to
		// be in a room with partial state once the partial state join completes, even if the remote
		// homeserver leaves the room beforehand.
		t.Run("Device list updates reach incorrectly kicked servers once partial state join completes even though remote server left room", func(t *testing.T) {
			alice, server1, server2, deviceListUpdateChannel1, deviceListUpdateChannel2, room, cleanup := setupOutgoingDeviceListUpdateTest(t, deployment, "t27alice")
			defer cleanup()

			// The room starts with @charlie:server1 and @derek:server1 in it.
			// @t27alice:hs1 joins the room, followed by @elsie:server2.
			// @elsie:server2 is kicked with an invalid event.
			syncToken, psjResult := setupIncorrectlyAcceptedKick(t, deployment, alice, server1, server2, deviceListUpdateChannel1, deviceListUpdateChannel2, room)
			defer psjResult.Destroy(t)

			// @t27alice:hs1 sends out a device list update which is missed by @elsie:server2.
			// @elsie:server2 joins another room shared with @t27alice:hs1 and leaves the partial state room.
			// @elsie:server2 must receive missed device list updates once the partial state join finishes.
			testMissedDeviceListUpdateSentOncePartialJoinCompletes(t, deployment, alice,
				server1, server2, deviceListUpdateChannel1, deviceListUpdateChannel2, room,
				psjResult, syncToken, true,
			)
		})

		// handleSendJoinRequestsWithIncompleteServersInRoom responds to `/send_join` requests with a minimal `servers_in_room` list.
		handleSendJoinRequestsWithIncompleteServersInRoom := func(server *federation.Server) {
			server.Mux().Handle("/_matrix/federation/v2/send_join/{roomID}/{eventID}", http.HandlerFunc(func(w http.ResponseWriter, req *http.Request) {
				// Tell the joining server there are no other servers in the room.
				federation.SendJoinRequestsHandler(server, w, req, true, true)
			})).Methods("PUT")
		}

		// test that device list updates are sent to remote homeservers incorrectly omitted from the
		// `/send_join` response once the partial state join completes.
		t.Run("Device list updates reach incorrectly absent servers once partial state join completes", func(t *testing.T) {
			alice, server1, server2, deviceListUpdateChannel1, deviceListUpdateChannel2, room, cleanup := setupOutgoingDeviceListUpdateTest(
				t, deployment, "t28alice", handleSendJoinRequestsWithIncompleteServersInRoom,
			)
			defer cleanup()

			// The room starts with @charlie:server1 and @derek:server1 in it.
			// @elsie:server2 joins the room, followed by @t28alice:hs1.
			// server1 does not tell hs1 that server2 is in the room.
			room.AddEvent(createJoinEvent(t, server2, room, server2.UserID("elsie")))
			psjResult := beginPartialStateJoin(t, server1, room, alice)
			defer psjResult.Destroy(t)

			// @t28alice:hs1 sends out a device list update which is missed by @elsie:server2.
			// @elsie:server2 must receive missed device list updates once the partial state join finishes.
			testMissedDeviceListUpdateSentOncePartialJoinCompletes(t, deployment, alice,
				server1, server2, deviceListUpdateChannel1, deviceListUpdateChannel2, room,
				psjResult, "", false,
			)
		})

		// test that device list updates are sent to remote homeservers incorrectly omitted from the
		// `/send_join` response once the partial state join completes, even if the remote
		// homeserver leaves the room beforehand.
		t.Run("Device list updates reach incorrectly absent servers once partial state join completes even though remote server left room", func(t *testing.T) {
			alice, server1, server2, deviceListUpdateChannel1, deviceListUpdateChannel2, room, cleanup := setupOutgoingDeviceListUpdateTest(
				t, deployment, "t29alice", handleSendJoinRequestsWithIncompleteServersInRoom,
			)
			defer cleanup()

			// The room starts with @charlie:server1 and @derek:server1 in it.
			// @elsie:server2 joins the room, followed by @t29alice:hs1.
			// server1 does not tell hs1 that server2 is in the room.
			room.AddEvent(createJoinEvent(t, server2, room, server2.UserID("elsie")))
			psjResult := beginPartialStateJoin(t, server1, room, alice)
			defer psjResult.Destroy(t)

			// @t29alice:hs1 sends out a device list update which is missed by @elsie:server2.
			// @elsie:server2 joins another room shared with @t29alice:hs1 and leaves the partial state room.
			// @elsie:server2 must receive missed device list updates once the partial state join finishes.
			testMissedDeviceListUpdateSentOncePartialJoinCompletes(t, deployment, alice,
				server1, server2, deviceListUpdateChannel1, deviceListUpdateChannel2, room,
				psjResult, "", true,
			)
		})
	})

	// test that:
	//  * remote device lists are correctly cached or not cached
	//  * local users are told about potential device list changes in `/sync`'s
	//    `device_lists.changed/left`
	//  * local users are told about potential device list changes in `/keys/changes`.
	t.Run("Device list tracking", func(t *testing.T) {
		// setupDeviceListCachingTest sets up a complement homeserver.
		// A room is created on the complement server, containing only local users.
		// Returns a channel for device list requests arriving at the complement homeserver, which
		// can be used with `mustQueryKeysWithFederationRequest` and
		// `mustQueryKeysWithoutFederationRequest`.
		setupDeviceListCachingTest := func(
			t *testing.T, deployment *docker.Deployment, aliceLocalpart string,
		) (
			alice *client.CSAPI, server *federation.Server, userDevicesQueryChannel chan string,
			room *federation.ServerRoom, sendDeviceListUpdate func(string), cleanup func(),
		) {
			alice = deployment.RegisterUser(t, "hs1", aliceLocalpart, "secret", false)

			userDevicesQueryChannel = make(chan string, 1)

			makeRespUserDeviceKeys := func(
				userID string, deviceID string,
			) gomatrixserverlib.RespUserDeviceKeys {
				return gomatrixserverlib.RespUserDeviceKeys{
					UserID:   userID,
					DeviceID: deviceID,
					Algorithms: []string{
						"m.megolm.v1.aes-sha2",
					},
					Keys: map[gomatrixserverlib.KeyID]gomatrixserverlib.Base64Bytes{
						"ed25519:JLAFKJWSCS": []byte("lEuiRJBit0IG6nUf5pUzWTUEsRVVe/HJkoKuEww9ULI"),
					},
					Signatures: map[string]map[gomatrixserverlib.KeyID]gomatrixserverlib.Base64Bytes{
						userID: {
							"ed25519:JLAFKJWSCS": []byte("dSO80A01XiigH3uBiDVx/EjzaoycHcjq9lfQX0uWsqxl2giMIiSPR8a4d291W1ihKJL/a+myXS367WT6NAIcBA"),
						},
					},
				}
			}

			lastDeviceStreamID := int64(2)
			server = createTestServer(t, deployment,
				federation.HandleEventAuthRequests(),
				func(server *federation.Server) {
					server.Mux().HandleFunc("/_matrix/federation/v1/user/devices/{userID}",
						http.HandlerFunc(func(w http.ResponseWriter, req *http.Request) {
							t.Logf("Incoming %s %s", req.Method, req.URL.Path)

							vars := mux.Vars(req)
							userID := vars["userID"]
							deviceID := fmt.Sprintf("%s_device", userID)

							userDevicesQueryChannel <- userID

							// Make up a device list for the user.
							responseBytes, _ := json.Marshal(gomatrixserverlib.RespUserDevices{
								UserID:   userID,
								StreamID: lastDeviceStreamID,
								Devices: []gomatrixserverlib.RespUserDevice{
									{
										DeviceID:    deviceID,
										DisplayName: fmt.Sprintf("%s's device", userID),
										Keys:        makeRespUserDeviceKeys(userID, deviceID),
									},
								},
							})
							w.WriteHeader(200)
							w.Write(responseBytes)
						}),
					).Methods("GET")
				},
				func(server *federation.Server) {
					server.Mux().HandleFunc("/_matrix/federation/v1/user/keys/query",
						http.HandlerFunc(func(w http.ResponseWriter, req *http.Request) {
							t.Logf("Incoming %s %s", req.Method, req.URL.Path)

							body, err := ioutil.ReadAll(req.Body)
							if err != nil {
								t.Fatalf("unable to read /user/keys/query request body: %s", err)
							}

							var queryKeysRequest struct {
								DeviceKeys map[string][]string `json:"device_keys"`
							}
							if err := json.Unmarshal(body, &queryKeysRequest); err != nil {
								t.Fatalf("unable to unmarshall /user/keys/query request body: %s", err)
							}

							// Make up keys for every device requested.
							deviceKeys := make(map[string]map[string]gomatrixserverlib.DeviceKeys)
							for userID := range queryKeysRequest.DeviceKeys {
								userDevicesQueryChannel <- userID

								deviceID := fmt.Sprintf("%s_device", userID)
								deviceKeys[userID] = map[string]gomatrixserverlib.DeviceKeys{
									deviceID: {
										RespUserDeviceKeys: makeRespUserDeviceKeys(userID, deviceID),
									},
								}
							}

							responseBytes, _ := json.Marshal(gomatrixserverlib.RespQueryKeys{
								DeviceKeys: deviceKeys,
							})
							w.WriteHeader(200)
							w.Write(responseBytes)
						}),
					).Methods("POST")
				},
			)

			cancel := server.Listen()

			room = createTestRoom(t, server, alice.GetDefaultRoomVersion(t))

			sendDeviceListUpdate = func(localpart string) {
				t.Helper()

				userID := server.UserID(localpart)
				deviceID := fmt.Sprintf("%s_device", userID)

				// Advance the stream ID by 2 each time, so that the homeserver under test thinks it
				// has missed an update and is forced to make a federation request to request the
				// updated device list.
				lastDeviceStreamID += 2

				keys, _ := json.Marshal(makeRespUserDeviceKeys(userID, deviceID))
				deviceListUpdate, _ := json.Marshal(gomatrixserverlib.DeviceListUpdateEvent{
					UserID:            userID,
					DeviceID:          deviceID,
					DeviceDisplayName: fmt.Sprintf("%s's device", userID),
					StreamID:          lastDeviceStreamID,
					PrevID:            []int64{lastDeviceStreamID - 1},
					Deleted:           false,
					Keys:              keys,
				})
				server.MustSendTransaction(t, deployment, "hs1", []json.RawMessage{}, []gomatrixserverlib.EDU{
					{
						Type:        "m.device_list_update",
						Origin:      server.ServerName(),
						Destination: "hs1",
						Content:     deviceListUpdate,
					},
				})
			}

			cleanup = func() {
				cancel()
				close(userDevicesQueryChannel)
			}
			return
		}

		// mustQueryKeys makes a /keys/query request to the homeserver under test.
		mustQueryKeys := func(t *testing.T, user *client.CSAPI, userID string) {
			t.Helper()

			user.MustDoFunc(t, "POST", []string{"_matrix", "client", "v3", "keys", "query"},
				client.WithJSONBody(t, map[string]interface{}{
					"device_keys": map[string]interface{}{
						userID: []string{},
					},
				}),
			)
		}

		// mustQueryKeysWithFederationRequest makes a /keys/query request to the homeserver under
		// test and checks that the complement homeserver has received a device list request since
		// the previous call to `mustQueryKeysWithFederationRequest` or
		// `mustQueryKeysWithoutFederationRequest`.
		// Accepts the channel for device list requests returned by `setupDeviceListCachingTest`.
		mustQueryKeysWithFederationRequest := func(
			t *testing.T, user *client.CSAPI, userDevicesQueryChannel chan string, userID string,
		) {
			t.Helper()

			mustQueryKeys(t, user, userID)

			if len(userDevicesQueryChannel) == 0 {
				t.Fatalf("%s's device list was cached when it should not be.", userID)
			}

			// Empty the channel.
			for len(userDevicesQueryChannel) > 0 {
				<-userDevicesQueryChannel
			}
		}

		// mustQueryKeysWithoutFederationRequest makes a /keys/query request to the homeserver under
		// test and checks that the complement homeserver has not received a device list request
		// since the previous call to `mustQueryKeysWithFederationRequest` or
		// `mustQueryKeysWithoutFederationRequest`.
		// Accepts the channel for device list requests returned by `setupDeviceListCachingTest`.
		mustQueryKeysWithoutFederationRequest := func(
			t *testing.T, user *client.CSAPI, userDevicesQueryChannel chan string, userID string,
		) {
			t.Helper()

			mustQueryKeys(t, user, userID)

			if len(userDevicesQueryChannel) > 0 {
				t.Fatalf("%s's device list was not cached when it should have been.", userID)
			}

			// Empty the channel.
			for len(userDevicesQueryChannel) > 0 {
				<-userDevicesQueryChannel
			}
		}

		// syncDeviceListsHas checks that `device_lists.changed` or `device_lists.left` contains a
		// given user ID.
		syncDeviceListsHas := func(section string, expectedUserID string) client.SyncCheckOpt {
			jsonPath := fmt.Sprintf("device_lists.%s", section)
			return func(clientUserID string, topLevelSyncJSON gjson.Result) error {
				usersWithChangedDeviceListsArray := topLevelSyncJSON.Get(jsonPath).Array()
				for _, userID := range usersWithChangedDeviceListsArray {
					if userID.Str == expectedUserID {
						return nil
					}
				}
				return fmt.Errorf(
					"syncDeviceListsHas: %s not found in %s",
					expectedUserID,
					jsonPath,
				)
			}
		}

		// mustSyncUntilDeviceListsHas syncs until `device_lists.changed` or `device_lists.left`
		// contains a given user ID.
		// Also tests that /keys/changes returns the same information.
		mustSyncUntilDeviceListsHas := func(
			t *testing.T, user *client.CSAPI, syncToken string, section string,
			expectedUserID string,
		) string {
			t.Helper()

			nextSyncToken := user.MustSyncUntil(
				t,
				client.SyncReq{
					Since:  syncToken,
					Filter: buildLazyLoadingSyncFilter(nil),
				},
				syncDeviceListsHas(section, expectedUserID),
			)

			res := user.MustDoFunc(t, "GET", []string{"_matrix", "client", "v3", "keys", "changes"},
				client.WithQueries(url.Values{
					"from": []string{syncToken},
					"to":   []string{nextSyncToken},
				}),
			)
			must.MatchResponse(t, res, match.HTTPResponse{
				StatusCode: 200,
				JSON: []match.JSON{
					match.JSONCheckOffAllowUnwanted(
						section,
						[]interface{}{expectedUserID},
						func(r gjson.Result) interface{} { return r.Str },
						nil,
					),
				},
			})
			return nextSyncToken
		}

		// tests device list tracking for pre-existing members in a room with partial state.
		// Tests that:
		//  * device lists are not cached for pre-existing members.
		//  * device list updates received while the room has partial state are sent to clients once
		//    fully joined.
		t.Run("Device list tracking for pre-existing members in partial state room", func(t *testing.T) {
			alice, server, userDevicesChannel, room, sendDeviceListUpdate, cleanup := setupDeviceListCachingTest(t, deployment, "t30alice")
			defer cleanup()

			// The room starts with @charlie and @derek in it.

			// @t30alice:hs1 joins the room.
			psjResult := beginPartialStateJoin(t, server, room, alice)
			defer psjResult.Destroy(t)

			// @charlie and @derek's device list ought to not be cached.
			mustQueryKeysWithFederationRequest(t, alice, userDevicesChannel, server.UserID("charlie"))
			mustQueryKeysWithFederationRequest(t, alice, userDevicesChannel, server.UserID("derek"))
			mustQueryKeysWithFederationRequest(t, alice, userDevicesChannel, server.UserID("charlie"))
			mustQueryKeysWithFederationRequest(t, alice, userDevicesChannel, server.UserID("derek"))

			// @charlie sends a message.
			// Depending on the homeserver implementation, @t30alice:hs1 may be told that @charlie's devices are being tracked.
			event := psjResult.CreateMessageEvent(t, "charlie", nil)
			psjResult.Server.MustSendTransaction(t, deployment, "hs1", []json.RawMessage{event.JSON()}, nil)
			syncToken := awaitEventViaSync(t, alice, psjResult.ServerRoom.RoomID, event.EventID(), "")

			// @charlie updates their device list.
			// Depending on the homeserver implementation, @t30alice:hs1 may or may not see the update,
			// independent of what they were told about the tracking of @charlie's device list earlier.
			sendDeviceListUpdate("charlie")

			// Before completing the partial state join, try to wait for the homeserver to finish processing the device list update.
			event = psjResult.CreateMessageEvent(t, "charlie", nil)
			psjResult.Server.MustSendTransaction(t, deployment, "hs1", []json.RawMessage{event.JSON()}, nil)
			awaitEventViaSync(t, alice, psjResult.ServerRoom.RoomID, event.EventID(), syncToken)

			// Finish the partial state join.
			psjResult.FinishStateRequest()
			awaitPartialStateJoinCompletion(t, room, alice)

			// @charlie's device list update ought to have arrived by now.
			mustSyncUntilDeviceListsHas(t, alice, syncToken, "changed", server.UserID("charlie"))

			// Cache @charlie and @derek's device lists.
			mustQueryKeysWithFederationRequest(t, alice, userDevicesChannel, server.UserID("charlie"))
			mustQueryKeysWithFederationRequest(t, alice, userDevicesChannel, server.UserID("derek"))

			// @charlie and @derek's device lists ought to be cached now.
			mustQueryKeysWithoutFederationRequest(t, alice, userDevicesChannel, server.UserID("charlie"))
			mustQueryKeysWithoutFederationRequest(t, alice, userDevicesChannel, server.UserID("derek"))
		})

		// test device list tracking when a pre-existing member in a room with partial state joins
		// another shared room and starts being tracked for real.
		t.Run("Device list tracking when pre-existing members in partial state room join another shared room", func(t *testing.T) {
			alice, server, _, room, sendDeviceListUpdate, cleanup := setupDeviceListCachingTest(t, deployment, "t31alice")
			defer cleanup()

			// The room starts with @charlie and @derek in it.

			// @t31alice:hs1 joins the room.
			psjResult := beginPartialStateJoin(t, server, room, alice)
			defer psjResult.Destroy(t)

			// @charlie sends a message.
			// Depending on the homeserver implementation, @t31alice:hs1 may be told that @charlie's devices are being tracked.
			event := psjResult.CreateMessageEvent(t, "charlie", nil)
			psjResult.Server.MustSendTransaction(t, deployment, "hs1", []json.RawMessage{event.JSON()}, nil)
			syncToken := awaitEventViaSync(t, alice, psjResult.ServerRoom.RoomID, event.EventID(), "")

			// @charlie updates their device list.
			// Depending on the homeserver implementation, @t31alice:hs1 may or may not see the update,
			// independent of what they were told about the tracking of @charlie's device list earlier.
			sendDeviceListUpdate("charlie")

			// @alice:hs1 creates a public room.
			otherRoomID := alice.CreateRoom(t, map[string]interface{}{"preset": "public_chat"})

			// @charlie joins the room.
			// Now @charlie's device list is definitely being tracked.
			server.MustJoinRoom(t, deployment, "hs1", otherRoomID, server.UserID("charlie"))
			alice.MustSyncUntil(t,
				client.SyncReq{
					Since:  syncToken,
					Filter: buildLazyLoadingSyncFilter(nil),
				},
				client.SyncJoinedTo(server.UserID("charlie"), otherRoomID),
			)

			// Depending on the homeserver implementation, @t31alice:hs1 must have been told that either:
			//  * charlie updated their device list, or
			//  * charlie's device list is being tracked now, for real.
			mustSyncUntilDeviceListsHas(t, alice, syncToken, "changed", server.UserID("charlie"))
		})

		// test device list tracking for users that join after the local homeserver.
		// It is expected that device list tracking works as normal for such users.
		t.Run("Device list tracked for new members in partial state room", func(t *testing.T) {
			alice, server, userDevicesChannel, room, sendDeviceListUpdate, cleanup := setupDeviceListCachingTest(t, deployment, "t32alice")
			defer cleanup()

			// The room starts with @charlie and @derek in it.

			// @t32alice:hs1 joins the room.
			psjResult := beginPartialStateJoin(t, server, room, alice)
			defer psjResult.Destroy(t)

			syncToken := getSyncToken(t, alice)

			// @elsie joins the room.
			joinEvent := createJoinEvent(t, server, room, server.UserID("elsie"))
			room.AddEvent(joinEvent)
			server.MustSendTransaction(t, deployment, "hs1", []json.RawMessage{joinEvent.JSON()}, nil)
			awaitEventViaSync(t, alice, room.RoomID, joinEvent.EventID(), syncToken)

			// hs1 should now be tracking @elsie's device list. Enforce this in two steps:
			// 1) Have Alice request Elsie's keys via the CS API and check
			// that hs1 makes a federation request to serve Alice's request.
			// 2) Repeat Alice's request and check that hs1 does _not_ make a
			// second federation request. This proves that hs1 has cached the
			// response from the first step.
			syncToken = mustSyncUntilDeviceListsHas(t, alice, syncToken, "changed", server.UserID("elsie"))
			mustQueryKeysWithFederationRequest(t, alice, userDevicesChannel, server.UserID("elsie"))
			mustQueryKeysWithoutFederationRequest(t, alice, userDevicesChannel, server.UserID("elsie"))

			// @elsie updates their device list.
			// @t32alice:hs1 ought to be notified.
			sendDeviceListUpdate("elsie")
			mustSyncUntilDeviceListsHas(t, alice, syncToken, "changed", server.UserID("elsie"))
			mustQueryKeysWithFederationRequest(t, alice, userDevicesChannel, server.UserID("elsie"))
			// Again, hs1 should have cached @elsie's device list.
			// hs1 should not require a second federation request if Alice rerequests @elsie's keys.
			mustQueryKeysWithoutFederationRequest(t, alice, userDevicesChannel, server.UserID("elsie"))

			// Finish the partial state join.
			psjResult.FinishStateRequest()
			awaitPartialStateJoinCompletion(t, room, alice)

			// @elsie's device list ought to still be cached.
			mustQueryKeysWithoutFederationRequest(t, alice, userDevicesChannel, server.UserID("elsie"))
		})

		// test that device lists stop being tracked when a user leaves before the partial state
		// join completes.
		// Similar to the previous test, except @elsie leaves before the partial state join
		// completes.
		t.Run("Device list no longer tracked when new member leaves partial state room", func(t *testing.T) {
			alice, server, userDevicesChannel, room, _, cleanup := setupDeviceListCachingTest(t, deployment, "t33alice")
			defer cleanup()

			// The room starts with @charlie and @derek in it.

			// @t33alice:hs1 joins the room.
			psjResult := beginPartialStateJoin(t, server, room, alice)
			defer psjResult.Destroy(t)

			syncToken := getSyncToken(t, alice)

			// @elsie joins the room.
			joinEvent := createJoinEvent(t, server, room, server.UserID("elsie"))
			room.AddEvent(joinEvent)
			server.MustSendTransaction(t, deployment, "hs1", []json.RawMessage{joinEvent.JSON()}, nil)
			awaitEventViaSync(t, alice, room.RoomID, joinEvent.EventID(), syncToken)

			// hs1 should now be tracking @elsie's device list. Enforce this in two steps:
			// 1) Have Alice request Elsie's keys via the CS API and check
			// that hs1 makes a federation request to serve Alice's request.
			// 2) Repeat Alice's request and check that hs1 does _not_ make a
			// second federation request. This proves that hs1 has cached the
			// response from the first step.
			syncToken = mustSyncUntilDeviceListsHas(t, alice, syncToken, "changed", server.UserID("elsie"))
			mustQueryKeysWithFederationRequest(t, alice, userDevicesChannel, server.UserID("elsie"))
			mustQueryKeysWithoutFederationRequest(t, alice, userDevicesChannel, server.UserID("elsie"))

			// @elsie leaves the room.
			leaveEvent := createLeaveEvent(t, server, room, server.UserID("elsie"))
			room.AddEvent(leaveEvent)
			server.MustSendTransaction(t, deployment, "hs1", []json.RawMessage{leaveEvent.JSON()}, nil)
			awaitEventViaSync(t, alice, room.RoomID, leaveEvent.EventID(), syncToken)

			// hs1 should no longer be tracking elsie's device list; subsequent
			// key requests from alice require a federation request.
			mustSyncUntilDeviceListsHas(t, alice, syncToken, "left", server.UserID("elsie"))
			mustQueryKeysWithFederationRequest(t, alice, userDevicesChannel, server.UserID("elsie"))
		})

		// test that device lists stop being tracked when leaving a partial state room before the
		// partial state join completes.
		t.Run("Device list no longer tracked when leaving partial state room", func(t *testing.T) {
			// Skipped until https://github.com/matrix-org/synapse/issues/12802 has been addressed.
			t.Skip("Cannot yet leave a room during resync")

			alice, server, userDevicesChannel, room, _, cleanup := setupDeviceListCachingTest(t, deployment, "t34alice")
			defer cleanup()

			// The room starts with @charlie and @derek in it.

			// @t34alice:hs1 joins the room.
			psjResult := beginPartialStateJoin(t, server, room, alice)
			defer psjResult.Destroy(t)

			syncToken := getSyncToken(t, alice)

			// @elsie joins the room.
			joinEvent := createJoinEvent(t, server, room, server.UserID("elsie"))
			room.AddEvent(joinEvent)
			server.MustSendTransaction(t, deployment, "hs1", []json.RawMessage{joinEvent.JSON()}, nil)
			awaitEventViaSync(t, alice, room.RoomID, joinEvent.EventID(), syncToken)

			// hs1 should now be tracking @elsie's device list. Enforce this in two steps:
			// 1) Have Alice request Elsie's keys via the CS API and check
			// that hs1 makes a federation request to serve Alice's request.
			// 2) Repeat Alice's request and check that hs1 does _not_ make a
			// second federation request. This proves that hs1 has cached the
			// response from the first step.
			syncToken = mustSyncUntilDeviceListsHas(t, alice, syncToken, "changed", server.UserID("elsie"))
			mustQueryKeysWithFederationRequest(t, alice, userDevicesChannel, server.UserID("elsie"))
			mustQueryKeysWithoutFederationRequest(t, alice, userDevicesChannel, server.UserID("elsie"))

			// alice aborts her join before the resync completes
			alice.LeaveRoom(t, room.RoomID)

			// hs1 should no longer be tracking elsie's device list; subsequent
			// key requests from alice require a federation request.
			mustSyncUntilDeviceListsHas(t, alice, syncToken, "left", server.UserID("elsie"))
			mustQueryKeysWithFederationRequest(t, alice, userDevicesChannel, server.UserID("elsie"))
		})

		// test that device lists stop being tracked when leaving a partial state room due to
		// failure to complete the partial state join.
		t.Run("Device list no longer tracked when failing to complete partial state join", func(t *testing.T) {
			// Skipped until https://github.com/matrix-org/synapse/issues/13000 has been addressed.
			t.Skip("Cannot yet abort a partial state join")

			alice, server, userDevicesChannel, room, _, cleanup := setupDeviceListCachingTest(t, deployment, "t35alice")
			defer cleanup()

			// The room starts with @charlie and @derek in it.

			// @t35alice:hs1 joins the room.
			psjResult := beginPartialStateJoin(t, server, room, alice)
			defer psjResult.Destroy(t)

			syncToken := getSyncToken(t, alice)

			// @elsie joins the room.
			joinEvent := createJoinEvent(t, server, room, server.UserID("elsie"))
			room.AddEvent(joinEvent)
			server.MustSendTransaction(t, deployment, "hs1", []json.RawMessage{joinEvent.JSON()}, nil)
			awaitEventViaSync(t, alice, room.RoomID, joinEvent.EventID(), "")

			// hs1 should now be tracking @elsie's device list. Enforce this in two steps:
			// 1) Have Alice request Elsie's keys via the CS API and check
			// that hs1 makes a federation request to serve Alice's request.
			// 2) Repeat Alice's request and check that hs1 does _not_ make a
			// second federation request. This proves that hs1 has cached the
			// response from the first step.
			syncToken = mustSyncUntilDeviceListsHas(t, alice, syncToken, "changed", server.UserID("elsie"))
			mustQueryKeysWithFederationRequest(t, alice, userDevicesChannel, server.UserID("elsie"))
			mustQueryKeysWithoutFederationRequest(t, alice, userDevicesChannel, server.UserID("elsie"))

			t.Fatalf("TODO: fail the partial state join")
			psjResult.FinishStateRequest()
			awaitPartialStateJoinCompletion(t, room, alice)

			// hs1 should no longer be tracking elsie's device list; subsequent
			// key requests from alice require a federation request.
			mustSyncUntilDeviceListsHas(t, alice, syncToken, "left", server.UserID("elsie"))
			mustQueryKeysWithFederationRequest(t, alice, userDevicesChannel, server.UserID("elsie"))
		})

		// setupUserIncorrectlyInRoom tricks the homeserver under test into thinking that @elsie is
		// in the room when they have really been kicked. Once the partial state join completes,
		// @elsie will be discovered to be no longer in the room.
		setupUserIncorrectlyInRoom := func(
			t *testing.T, deployment *docker.Deployment, alice *client.CSAPI,
			server *federation.Server, room *federation.ServerRoom,
		) (syncToken string, psjResult partialStateJoinResult) {
			charlie := server.UserID("charlie")
			derek := server.UserID("derek")
			elsie := server.UserID("elsie")
			fred := server.UserID("fred")

			// The room starts with @charlie and @derek in it.
			// @charlie makes @fred an admin.
			// @charlie makes @derek a moderator.
			var powerLevelsContent map[string]interface{}
			json.Unmarshal(room.CurrentState("m.room.power_levels", "").Content(), &powerLevelsContent)
			powerLevelsContent["users"].(map[string]interface{})[derek] = 50
			powerLevelsContent["users"].(map[string]interface{})[fred] = 100
			room.AddEvent(server.MustCreateEvent(t, room, b.Event{
				Type:     "m.room.power_levels",
				StateKey: b.Ptr(""),
				Sender:   charlie,
				Content:  powerLevelsContent,
			}))

			// @fred joins and leaves the room.
			fredJoinEvent := createJoinEvent(t, server, room, fred)
			room.AddEvent(fredJoinEvent)
			fredLeaveEvent := createLeaveEvent(t, server, room, fred)
			room.AddEvent(fredLeaveEvent)

			// @alice:hs1 joins the room.
			psjResult = beginPartialStateJoin(t, server, room, alice)

			// @elsie joins the room.
			joinEvent := createJoinEvent(t, server, room, elsie)
			room.AddEvent(joinEvent)
			server.MustSendTransaction(t, deployment, "hs1", []json.RawMessage{joinEvent.JSON()}, nil)
			syncToken = awaitEventViaSync(t, alice, room.RoomID, joinEvent.EventID(), "")

			// @fred "bans" @derek.
			// This is incorrectly accepted, since the homeserver under test does not know whether
			// @fred is really in the room.
			// This event has to be a ban, rather than a kick, otherwise state resolution can bring
			// @derek back into the room and ruin the test setup.
			badKickEvent := server.MustCreateEvent(t, room, b.Event{
				Type:     "m.room.member",
				StateKey: b.Ptr(derek),
				Sender:   fred,
				Content:  map[string]interface{}{"membership": "ban"},
				AuthEvents: room.EventIDsOrReferences([]*gomatrixserverlib.Event{
					room.CurrentState("m.room.create", ""),
					room.CurrentState("m.room.power_levels", ""),
					fredJoinEvent,
				}),
			})
			room.Timeline = append(room.Timeline, badKickEvent)
			room.Depth = badKickEvent.Depth()
			room.ForwardExtremities = []string{badKickEvent.EventID()}
			server.MustSendTransaction(t, deployment, "hs1", []json.RawMessage{badKickEvent.JSON()}, nil)
			syncToken = awaitEventViaSync(t, alice, room.RoomID, badKickEvent.EventID(), syncToken)

			// @derek kicks @elsie.
			// This is incorrectly rejected since the homeserver under test incorrectly thinks
			// @derek had been kicked from the room.
			kickEvent := server.MustCreateEvent(t, room, b.Event{
				Type:     "m.room.member",
				StateKey: b.Ptr(elsie),
				Sender:   derek,
				Content:  map[string]interface{}{"membership": "leave"},
			})
			room.AddEvent(kickEvent)
			server.MustSendTransaction(t, deployment, "hs1", []json.RawMessage{kickEvent.JSON()}, nil)

			// Ensure that the kick event has been persisted.
			sentinelEvent := psjResult.CreateMessageEvent(t, "charlie", nil)
			room.AddEvent(sentinelEvent)
			server.MustSendTransaction(t, deployment, "hs1", []json.RawMessage{sentinelEvent.JSON()}, nil)
			syncToken = awaitEventViaSync(t, alice, room.RoomID, sentinelEvent.EventID(), syncToken)

			// Check that the last kick was incorrectly rejected.
			must.MatchResponse(t,
				alice.DoFunc(t, "GET", []string{"_matrix", "client", "r0", "rooms", room.RoomID, "event", kickEvent.EventID()}),
				match.HTTPResponse{
					StatusCode: 404,
					JSON: []match.JSON{
						match.JSONKeyEqual("errcode", "M_NOT_FOUND"),
					},
				},
			)

			return syncToken, psjResult
		}

		// test that device lists stop being tracked when it is discovered that a remote user is not
		// in a room once a partial state join completes.
		t.Run("Device list no longer tracked for user incorrectly believed to be in room", func(t *testing.T) {
			alice, server, userDevicesChannel, room, _, cleanup := setupDeviceListCachingTest(t, deployment, "t36alice")
			defer cleanup()

			// The room starts with @charlie and @derek in it.
			// @charlie leaves the room.
			// @t36alice:hs1 joins the room.
			// @elsie joins the room.
			// @charlie "kicks" @derek, which the homeserver under test incorrectly accepts.
			// @derek kicks @elsie, which the homeserver under test incorrectly rejects.
			_, psjResult := setupUserIncorrectlyInRoom(t, deployment, alice, server, room)
			defer psjResult.Destroy(t)
			// @elsie is now incorrectly believed to be in the room.

			// The homeserver under test incorrectly thinks it is subscribed to @elsie's device list updates.
			mustQueryKeysWithFederationRequest(t, alice, userDevicesChannel, server.UserID("elsie"))
			mustQueryKeysWithoutFederationRequest(t, alice, userDevicesChannel, server.UserID("elsie"))

			// Finish the partial state join.
			// The homeserver under test will discover that @elsie was actually not in the room.
			psjResult.FinishStateRequest()
			awaitPartialStateJoinCompletion(t, room, alice)

			// @elsie's device list ought to no longer be cached.
			// `device_lists.left` is not working yet: https://github.com/matrix-org/synapse/issues/13886
			// mustSyncUntilDeviceListsHas(t, alice, syncToken, "left", server.UserID("elsie"))
			mustQueryKeysWithFederationRequest(t, alice, userDevicesChannel, server.UserID("elsie"))
		})

		// test that cached device lists are flushed when it is discovered that a remote user was
		// not in a room the whole time once a partial state join completes.
		t.Run("Device list tracking for user incorrectly believed to be in room when they rejoin before partial state join completes", func(t *testing.T) {
			// Tracked in https://github.com/matrix-org/synapse/issues/13887.
			t.Skip("This edge case is being ignored for now.")

			alice, server, userDevicesChannel, room, _, cleanup := setupDeviceListCachingTest(t, deployment, "t37alice")
			defer cleanup()

			// The room starts with @charlie and @derek in it.
			// @charlie leaves the room.
			// @t37alice:hs1 joins the room.
			// @elsie joins the room.
			// @charlie "kicks" @derek, which the homeserver under test incorrectly accepts.
			// @derek kicks @elsie, which the homeserver under test incorrectly rejects.
			syncToken, psjResult := setupUserIncorrectlyInRoom(t, deployment, alice, server, room)
			defer psjResult.Destroy(t)
			// @elsie is now incorrectly believed to be in the room.

			// The homeserver under test incorrectly thinks it is subscribed to @elsie's device list updates.
			mustQueryKeysWithFederationRequest(t, alice, userDevicesChannel, server.UserID("elsie"))
			mustQueryKeysWithoutFederationRequest(t, alice, userDevicesChannel, server.UserID("elsie"))

			// @elsie rejoins the room.
			joinEvent := createJoinEvent(t, server, room, server.UserID("elsie"))
			room.AddEvent(joinEvent)
			server.MustSendTransaction(t, deployment, "hs1", []json.RawMessage{joinEvent.JSON()}, nil)
			awaitEventViaSync(t, alice, room.RoomID, joinEvent.EventID(), syncToken)

			// @elsie's device list is still cached.
			mustQueryKeysWithoutFederationRequest(t, alice, userDevicesChannel, server.UserID("elsie"))

			// Finish the partial state join.
			// The homeserver under test will discover that there was a period where @elsie was
			// actually not in the room.
			psjResult.FinishStateRequest()
			awaitPartialStateJoinCompletion(t, room, alice)

			// @elsie's device list ought to have been flushed from the cache.
			mustQueryKeysWithFederationRequest(t, alice, userDevicesChannel, server.UserID("elsie"))
		})

		// test that device lists stop being tracked when it is discovered that a remote user is not
		// in a room once a partial state join completes.
		// Similar to a previous test, except @elsie rejoins the room after the partial state join
		// completes, so that their device list is being tracked again at the time we test the
		// device list cache.
		t.Run("Device list tracking for user incorrectly believed to be in room when they rejoin after partial state join completes", func(t *testing.T) {
			alice, server, userDevicesChannel, room, _, cleanup := setupDeviceListCachingTest(t, deployment, "t38alice")
			defer cleanup()

			// The room starts with @charlie and @derek in it.
			// @charlie leaves the room.
			// @t38alice:hs1 joins the room.
			// @elsie joins the room.
			// @charlie "kicks" @derek, which the homeserver under test incorrectly accepts.
			// @derek kicks @elsie, which the homeserver under test incorrectly rejects.
			syncToken, psjResult := setupUserIncorrectlyInRoom(t, deployment, alice, server, room)
			defer psjResult.Destroy(t)
			// @elsie is now incorrectly believed to be in the room.

			// The homeserver under test incorrectly thinks it is subscribed to @elsie's device list updates.
			mustQueryKeysWithFederationRequest(t, alice, userDevicesChannel, server.UserID("elsie"))
			mustQueryKeysWithoutFederationRequest(t, alice, userDevicesChannel, server.UserID("elsie"))

			// Finish the partial state join.
			// The homeserver under test will discover that @elsie was actually not in the room.
			psjResult.FinishStateRequest()
			awaitPartialStateJoinCompletion(t, room, alice)
			// `device_lists.left` is not working yet: https://github.com/matrix-org/synapse/issues/13886
			// mustSyncUntilDeviceListsHas(t, alice, syncToken, "left", server.UserID("elsie"))

			// @elsie rejoins the room.
			joinEvent := createJoinEvent(t, server, room, server.UserID("elsie"))
			room.AddEvent(joinEvent)
			server.MustSendTransaction(t, deployment, "hs1", []json.RawMessage{joinEvent.JSON()}, nil)
			awaitEventViaSync(t, alice, room.RoomID, joinEvent.EventID(), syncToken)

			// @elsie's device list ought to have been flushed from the cache.
			mustQueryKeysWithFederationRequest(t, alice, userDevicesChannel, server.UserID("elsie"))
		})

		// test that cached device lists are flushed when it is discovered that a remote user did
		// not share a room the whole time once a partial state join completes.
		t.Run("Device list tracking for user incorrectly believed to be in room when they join another shared room before partial state join completes", func(t *testing.T) {
			// Tracked in https://github.com/matrix-org/synapse/issues/13887.
			t.Skip("This edge case is being ignored for now.")

			alice, server, userDevicesChannel, room, _, cleanup := setupDeviceListCachingTest(t, deployment, "t39alice")
			defer cleanup()

			// The room starts with @charlie and @derek in it.
			// @charlie leaves the room.
			// @t39alice:hs1 joins the room.
			// @elsie joins the room.
			// @charlie "kicks" @derek, which the homeserver under test incorrectly accepts.
			// @derek kicks @elsie, which the homeserver under test incorrectly rejects.
			syncToken, psjResult := setupUserIncorrectlyInRoom(t, deployment, alice, server, room)
			defer psjResult.Destroy(t)
			// @elsie is now incorrectly believed to be in the room.

			// The homeserver under test incorrectly thinks it is subscribed to @elsie's device list updates.
			mustQueryKeysWithFederationRequest(t, alice, userDevicesChannel, server.UserID("elsie"))
			mustQueryKeysWithoutFederationRequest(t, alice, userDevicesChannel, server.UserID("elsie"))

			// @t39alice:hs1 creates a public room.
			otherRoomID := alice.CreateRoom(t, map[string]interface{}{"preset": "public_chat"})

			// @elsie joins the room.
			// The homeserver under test is now subscribed to @elsie's device list updates.
			server.MustJoinRoom(t, deployment, "hs1", otherRoomID, server.UserID("elsie"))
			alice.MustSyncUntil(t,
				client.SyncReq{
					Since:  syncToken,
					Filter: buildLazyLoadingSyncFilter(nil),
				},
				client.SyncJoinedTo(server.UserID("elsie"), otherRoomID),
			)

			// The cache device list for @elsie is stale, but the homeserver does not know that yet.
			mustQueryKeysWithoutFederationRequest(t, alice, userDevicesChannel, server.UserID("elsie"))

			// Finish the partial state join.
			// The homeserver under test will discover that @elsie was actually not in the room, and
			// so did not share a room the whole time.
			psjResult.FinishStateRequest()
			awaitPartialStateJoinCompletion(t, room, alice)

			// @elsie's device list ought to be evicted from the cache.
			mustSyncUntilDeviceListsHas(t, alice, syncToken, "changed", server.UserID("elsie"))
			mustQueryKeysWithFederationRequest(t, alice, userDevicesChannel, server.UserID("elsie"))
		})
	})

	// Test that a) you can add a room alias during a resync and that
	// b) querying that alias returns at least the servers we were told
	// about in the /send_join response.
	t.Run("Room aliases can be added and queried during a resync", func(t *testing.T) {
		// Alice begins a partial join to a room.
		alice := deployment.RegisterUser(t, "hs1", "t40alice", "secret", false)
		server := createTestServer(t, deployment)
		cancel := server.Listen()
		defer cancel()

		serverRoom := createTestRoom(t, server, alice.GetDefaultRoomVersion(t))
		psjResult := beginPartialStateJoin(t, server, serverRoom, alice)
		defer psjResult.Destroy(t)

		// Alice creates an alias for the room
		aliasName := "#t40alice-room:hs1"
		alice.MustDoFunc(
			t,
			"PUT",
			[]string{"_matrix", "client", "v3", "directory", "room", aliasName},
			client.WithJSONBody(t, map[string]interface{}{
				"room_id": serverRoom.RoomID,
			}),
		)

		// Alice then queries that alias
		response := alice.MustDoFunc(
			t,
			"GET",
			[]string{"_matrix", "client", "v3", "directory", "room", aliasName},
			client.WithJSONBody(t, map[string]interface{}{
				"room_id": serverRoom.RoomID,
			}),
		)

		// The response should be 200 OK, should include the room id and
		// should include both HSes.
		spec := match.HTTPResponse{
			StatusCode: 200,
			JSON: []match.JSON{
				match.JSONKeyEqual("room_id", serverRoom.RoomID),
				match.JSONCheckOff(
					"servers",
					[]interface{}{"hs1", server.ServerName()},
					func(r gjson.Result) interface{} { return r.Str },
					nil,
				),
			},
		}
		must.MatchResponse(t, response, spec)
	})

	// Test that you can delete a room alias during a resync that you added during
	// the resync.
	t.Run("Room aliases can be added and deleted during a resync", func(t *testing.T) {
		// Alice begins a partial join to a room.
		alice := deployment.RegisterUser(t, "hs1", "t41alice", "secret", false)
		server := createTestServer(t, deployment)
		cancel := server.Listen()
		defer cancel()

		serverRoom := createTestRoom(t, server, alice.GetDefaultRoomVersion(t))
		psjResult := beginPartialStateJoin(t, server, serverRoom, alice)
		defer psjResult.Destroy(t)

		// Alice creates an alias for the room
		aliasName := "#t41alice-room:hs1"
		alice.MustDoFunc(
			t,
			"PUT",
			[]string{"_matrix", "client", "v3", "directory", "room", aliasName},
			client.WithJSONBody(t, map[string]interface{}{
				"room_id": serverRoom.RoomID,
			}),
		)

		// Alice then deletes that alias
		response := alice.MustDoFunc(
			t,
			"DELETE",
			[]string{"_matrix", "client", "v3", "directory", "room", aliasName},
		)

		// The response should be 200 OK. (Strictly speaking it should have an
		// empty json object as the response body but that's not important here)
		spec := match.HTTPResponse{
			StatusCode: 200,
		}
		must.MatchResponse(t, response, spec)
	})

<<<<<<< HEAD
	// we should be able to join a room that is already joined & resyncing
	t.Run("CanFastJoinDuringPartialStateJoin", func(t *testing.T) {
		alice := deployment.RegisterUser(t, "hs1", "t42alice", "secret", false)
		bob := deployment.RegisterUser(t, "hs1", "t42bob", "secret", false)

		server := createTestServer(
			t,
			deployment,
			federation.HandleTransactionRequests(nil, nil),
		)
		cancel := server.Listen()
		defer cancel()
		serverRoom := createTestRoom(t, server, alice.GetDefaultRoomVersion(t))

		psjResult := beginPartialStateJoin(t, server, serverRoom, alice)
		defer psjResult.Destroy()

		alice.Client.Timeout = 2 * time.Second
		paths := []string{"_matrix", "client", "v3", "rooms", serverRoom.RoomID, "send", "m.room.message", "0"}
		res := alice.MustDoFunc(t, "PUT", paths, client.WithJSONBody(t, map[string]interface{}{
			"msgtype": "m.text",
			"body":    "Hello world!",
		}))
		body := gjson.ParseBytes(client.ParseJSON(t, res))
		eventID := body.Get("event_id").Str
		t.Logf("Alice sent event event ID %s", eventID)

		psj2Result := beginPartialStateJoin(t, server, serverRoom, bob)
		defer psj2Result.Destroy()

		bob.Client.Timeout = 2 * time.Second
		paths = []string{"_matrix", "client", "v3", "rooms", serverRoom.RoomID, "send", "m.room.message", "0"}
		res = alice.MustDoFunc(t, "PUT", paths, client.WithJSONBody(t, map[string]interface{}{
			"msgtype": "m.text",
			"body":    "Hello world!",
		}))
		body = gjson.ParseBytes(client.ParseJSON(t, res))
		eventID = body.Get("event_id").Str
		t.Logf("Bob sent event event ID %s", eventID)
	})
=======
	t.Run("Leaving during resync is seen after the resync", func(t *testing.T) {
		// Before testing that leaves during resyncs are seen during resyncs, sanity
		// check that leaves during resyncs appear after the resync.
		t.Log("Alice begins a partial join to a room")
		alice := deployment.RegisterUser(t, "hs1", "t42alice", "secret", false)
		handleTransactions := federation.HandleTransactionRequests(
			// Accept all PDUs and EDUs
			func(e *gomatrixserverlib.Event) {},
			func(e gomatrixserverlib.EDU) {},
		)
		server := createTestServer(t, deployment, handleTransactions)
		cancel := server.Listen()
		defer cancel()

		serverRoom := createTestRoom(t, server, alice.GetDefaultRoomVersion(t))
		t.Log("Alice partial-joins her room")
		psjResult := beginPartialStateJoin(t, server, serverRoom, alice)
		defer psjResult.Destroy(t)

		t.Log("Alice waits to see her join")
		aliceNextBatch := alice.MustSyncUntil(
			t,
			client.SyncReq{Filter: buildLazyLoadingSyncFilter(nil)},
			client.SyncJoinedTo(alice.UserID, serverRoom.RoomID),
		)

		leaveCompleted := NewWaiter()
		t.Log("Alice starts a leave request")
		go func() {
			alice.LeaveRoom(t, serverRoom.RoomID)
			t.Log("Alice's leave request completed")
			leaveCompleted.Finish()
		}()

		// We want Synapse to receive the leave before its resync completes.
		// HACK: Use a sleep to try and ensure this.
		time.Sleep(250 * time.Millisecond)
		t.Log("The resync finishes")
		psjResult.FinishStateRequest()

		// Now that we've resynced, the leave call should be unblocked.
		leaveCompleted.Wait(t, 1*time.Second)

		t.Log("Alice waits to see her leave appear down /sync")
		aliceNextBatch = alice.MustSyncUntil(
			t,
			client.SyncReq{Since: aliceNextBatch, Filter: buildLazyLoadingSyncFilter(nil)},
			client.SyncLeftFrom(alice.UserID, serverRoom.RoomID),
		)
	})

	t.Run("Leaving a room immediately after joining does not wait for resync", func(t *testing.T) {
		t.Skip("Not yet implemented (synapse#12802)")
		// Prepare to listen for leave events from the HS under test.
		// We're only expecting one leave event, but give the channel extra capacity
		// to avoid deadlock if the HS does something silly.
		leavesChannel := make(chan *gomatrixserverlib.Event, 10)
		handleTransactions := federation.HandleTransactionRequests(
			func(e *gomatrixserverlib.Event) {
				if e.Type() == "m.room.member" {
					if ok := gjson.ValidBytes(e.Content()); !ok {
						t.Fatalf("Received event %s with invalid content: %v", e.EventID(), e.Content())
					}
					content := gjson.ParseBytes(e.Content())
					membership := content.Get("membership")
					if membership.Exists() && membership.Str == "leave" {
						leavesChannel <- e
					}
				}
			},
			// we don't care about EDUs
			func(e gomatrixserverlib.EDU) {},
		)

		t.Log("Alice begins a partial join to a room")
		alice := deployment.RegisterUser(t, "hs1", "t43alice", "secret", false)
		server := createTestServer(
			t,
			deployment,
			handleTransactions,
		)
		cancel := server.Listen()
		defer cancel()

		serverRoom := createTestRoom(t, server, alice.GetDefaultRoomVersion(t))
		psjResult := beginPartialStateJoin(t, server, serverRoom, alice)
		defer psjResult.Destroy(t)

		t.Log("Alice waits to see her join")
		aliceNextBatch := alice.MustSyncUntil(
			t,
			client.SyncReq{Filter: buildLazyLoadingSyncFilter(nil)},
			client.SyncJoinedTo(alice.UserID, serverRoom.RoomID),
		)

		t.Log("Alice leaves and waits for confirmation")
		alice.LeaveRoom(t, serverRoom.RoomID)
		aliceNextBatch = alice.MustSyncUntil(
			t,
			client.SyncReq{Since: aliceNextBatch, Filter: buildLazyLoadingSyncFilter(nil)},
			client.SyncLeftFrom(alice.UserID, serverRoom.RoomID),
		)

		t.Logf("Alice's leave is recieved by the resident server")
		select {
		case <-time.After(1 * time.Second):
			t.Fatal("Resident server did not receive Alice's leave")
		case e := <-leavesChannel:
			if e.Sender() != alice.UserID {
				t.Errorf("Unexpected leave event %s for %s", e.EventID(), e.Sender())
			}
		}
	})

	t.Run("Room stats are correctly updated once state re-sync completes", func(t *testing.T) {
		// create a user with admin powers as we will need this power to make the remote room visible in the
		// local room list
		terry := deployment.RegisterUser(t, "hs1", "terry", "pass", true)

		server := createTestServer(t, deployment)
		cancel := server.Listen()
		defer cancel()
		serverRoom := createTestRoom(t, server, terry.GetDefaultRoomVersion(t))

		// start a partial state join
		psjResult := beginPartialStateJoin(t, server, serverRoom, terry)
		defer psjResult.Destroy(t)

		// make the remote room visible in the local room list
		reqBody := client.WithJSONBody(t, map[string]interface{}{
			"visibility": "public",
		})
		terry.MustDoFunc(t, "PUT", []string{"_matrix", "client", "v3", "directory", "list", "room", serverRoom.RoomID}, reqBody)

		// sanity check - before the state has completed syncing state we would expect only one user
		// to show up in the room list
		res := terry.MustDoFunc(t, "GET", []string{"_matrix", "client", "v3", "publicRooms"})

		must.MatchResponse(t, res, match.HTTPResponse{
			StatusCode: 200,
			JSON: []match.JSON{
				match.JSONKeyEqual("chunk.0.num_joined_members", 1),
			}})

		// finish syncing the state
		psjResult.FinishStateRequest()
		awaitPartialStateJoinCompletion(t, psjResult.ServerRoom, terry)

		// In Synapse rooms stats are updated by a background job which is not guaranteed to have completed by the time
		// the state sync has completed. To account for that, we check for up to 3 seconds that the job has completed.
		// The number of joined users should now be 3: one local user (terry) and two remote (charlie and derek)
		terry.MustDoFunc(t, "GET", []string{"_matrix", "client", "v3", "publicRooms"},
			client.WithRetryUntil(time.Second*3, func(res *http.Response) bool {
				body, err := ioutil.ReadAll(res.Body)
				if err != nil {
					t.Fatalf("something broke: %v", err)
				}
				numJoinedMembers := gjson.GetBytes(body, "chunk.0.num_joined_members")
				if numJoinedMembers.Int() == 3 {
					return true
				}
				return false
			}))
	})

	t.Run("User directory is correctly updated once state re-sync completes", func(t *testing.T) {
		rocky := deployment.RegisterUser(t, "hs1", "rocky", "pass", false)

		server := createTestServer(t, deployment)
		cancel := server.Listen()
		defer cancel()
		serverRoom := createTestRoom(t, server, rocky.GetDefaultRoomVersion(t))

		// add some new users to avoid the test being polluted by previous tests
		serverRoom.AddEvent(createJoinEvent(t, server, serverRoom, server.UserID("rod")))
		serverRoom.AddEvent(createJoinEvent(t, server, serverRoom, server.UserID("todd")))

		// start a partial state join
		psjResult := beginPartialStateJoin(t, server, serverRoom, rocky)
		defer psjResult.Destroy(t)

		// sanity check - before the homeserver has completed syncing state we would expect rocky to show up
		reqBody := client.WithJSONBody(t, map[string]interface{}{
			"search_term": rocky.UserID,
		})
		rocky.MustDoFunc(t, "POST", []string{"_matrix", "client", "v3", "user_directory", "search"}, reqBody,
			client.WithRetryUntil(time.Second*3, func(res *http.Response) bool {
				body, err := ioutil.ReadAll(res.Body)
				if err != nil {
					t.Fatalf("something broke: %v", err)
				}
				user_id := gjson.GetBytes(body, "results.0.user_id")
				if user_id.Str == rocky.UserID {
					return true
				}
				return false
			}))

		// .. but not rod's
		reqBody2 := client.WithJSONBody(t, map[string]interface{}{
			"search_term": "rod",
		})
		res2 := rocky.MustDoFunc(t, "POST", []string{"_matrix", "client", "v3", "user_directory", "search"}, reqBody2)
		must.MatchResponse(t, res2, match.HTTPResponse{
			StatusCode: 200,
			JSON: []match.JSON{
				match.JSONKeyEqual("results", [0]string{}),
			}})

		// finish syncing the state
		psjResult.FinishStateRequest()
		awaitPartialStateJoinCompletion(t, psjResult.ServerRoom, rocky)

		// the user directory is updated by a background job in Synapse which is not guaranteed to have completed by the
		// time the state sync has completed. We check for up to 3 seconds that the job has completed, after which the
		// job should have finished and rod and todd should be visible in the user directory
		reqBody3 := client.WithJSONBody(t, map[string]interface{}{
			"search_term": "rod",
		})

		rocky.MustDoFunc(t, "POST", []string{"_matrix", "client", "v3", "user_directory", "search"}, reqBody3,
			client.WithRetryUntil(time.Second*3, func(res *http.Response) bool {
				body, err := ioutil.ReadAll(res.Body)
				if err != nil {
					t.Fatalf("something broke: %v", err)
				}
				user_id := gjson.GetBytes(body, "results.0.user_id")
				if user_id.Str == server.UserID("rod") {
					return true
				}
				return false
			}))

		reqBody4 := client.WithJSONBody(t, map[string]interface{}{
			"search_term": "todd",
		})
		rocky.MustDoFunc(t, "POST", []string{"_matrix", "client", "v3", "user_directory", "search"}, reqBody4,
			client.WithRetryUntil(time.Second*3, func(res *http.Response) bool {
				body, err := ioutil.ReadAll(res.Body)
				if err != nil {
					t.Fatalf("something broke: %v", err)
				}
				user_id := gjson.GetBytes(body, "results.0.user_id")
				if user_id.Str == server.UserID("todd") {
					return true
				}
				return false
			}))
	})

	// TODO: tests which assert that:
	//   - Join+Join+Leave+Leave works
	//   - Join+Leave+Join works
	//   - Join+Leave+Rejoin works
	//   - Join + remote kick works
	//   - Join + remote ban works, then cannot rejoin
>>>>>>> 8df7168c
}

// test reception of an event over federation during a resync
// sends the given event to the homeserver under test, checks that a client can see it and checks
// the state at the event. returns the new sync token after the event.
func testReceiveEventDuringPartialStateJoin(
	t *testing.T, deployment *docker.Deployment, alice *client.CSAPI, psjResult partialStateJoinResult, event *gomatrixserverlib.Event, syncToken string,
) string {
	// send the event to the homeserver
	psjResult.Server.MustSendTransaction(t, deployment, "hs1", []json.RawMessage{event.JSON()}, nil)

	syncToken = awaitEventViaSync(t, alice, psjResult.ServerRoom.RoomID, event.EventID(), syncToken)

	// fire off a /state_ids request for the last event.
	// it must either:
	//   * block because the homeserver does not have full state at the last event
	//   * or 403 because the homeserver does not have full state yet and does not consider the
	//     Complement homeserver to be in the room
	// Synapse's behaviour will likely change once https://github.com/matrix-org/synapse/issues/13288
	// is resolved. For now, we use this to check whether Synapse has calculated the partial state
	// flag for the last event correctly.

	stateReq := gomatrixserverlib.NewFederationRequest("GET", gomatrixserverlib.ServerName(psjResult.Server.ServerName()), "hs1",
		fmt.Sprintf("/_matrix/federation/v1/state_ids/%s?event_id=%s",
			url.PathEscape(psjResult.ServerRoom.RoomID),
			url.QueryEscape(event.EventID()),
		),
	)
	var respStateIDs gomatrixserverlib.RespStateIDs
	ctx, cancel := context.WithTimeout(context.Background(), time.Second)
	defer cancel()
	err := psjResult.Server.SendFederationRequest(ctx, t, deployment, stateReq, &respStateIDs)
	if err != nil {
		if netErr, ok := err.(net.Error); ok && netErr.Timeout() {
			t.Logf("/state_ids request for event %s blocked as expected", event.EventID())
		} else if httpErr, ok := err.(gomatrix.HTTPError); ok && httpErr.Code == 403 {
			t.Logf("/state_ids request for event %s returned 403 as expected", event.EventID())
		} else {
			t.Errorf("/state_ids request returned non-200: %s", err)
		}
	} else {
		// since we have not yet given the homeserver the full state at the join event and allowed
		// the partial join to complete, it can't possibly know the full state at the last event.
		// While it may be possible for the response to be correct by some accident of state res,
		// the homeserver is still wrong in spirit.
		t.Fatalf("/state_ids request for event %s did not block when it should have", event.EventID())
	}

	// allow the partial join to complete
	psjResult.FinishStateRequest()
	alice.MustSyncUntil(t,
		client.SyncReq{},
		client.SyncJoinedTo(alice.UserID, psjResult.ServerRoom.RoomID),
	)

	// FIXME: if we try to do a /state_ids request immediately, it will race against update of the "current state", and
	//   our request may be rejected due to https://github.com/matrix-org/synapse/issues/13288.
	//   By way of a workaround, request a remote user's current membership, which should block until the current state
	//   is updated.
	alice.DoFunc(
		t,
		"GET",
		[]string{"_matrix", "client", "v3", "rooms", psjResult.ServerRoom.RoomID, "state", "m.room.member", "@non-existent:remote"},
	)

	// check the server's idea of the state at the event. We do this by making a `state_ids` request over federation
	stateReq = gomatrixserverlib.NewFederationRequest("GET", gomatrixserverlib.ServerName(psjResult.Server.ServerName()), "hs1",
		fmt.Sprintf("/_matrix/federation/v1/state_ids/%s?event_id=%s",
			url.PathEscape(psjResult.ServerRoom.RoomID),
			url.QueryEscape(event.EventID()),
		),
	)
	if err := psjResult.Server.SendFederationRequest(context.Background(), t, deployment, stateReq, &respStateIDs); err != nil {
		t.Errorf("/state_ids request returned non-200: %s", err)
		return syncToken
	}
	var gotState, expectedState []interface{}
	for _, ev := range respStateIDs.StateEventIDs {
		gotState = append(gotState, ev)
	}
	for _, ev := range psjResult.ServerRoom.AllCurrentState() {
		expectedState = append(expectedState, ev.EventID())
	}
	must.CheckOffAll(t, gotState, expectedState)

	return syncToken
}

// awaitEventViaSync waits for alice to be able to see a given event via an incremental lazy-loading
// /sync and returns the new sync token after
func awaitEventViaSync(t *testing.T, alice *client.CSAPI, roomID string, eventID string, syncToken string) string {
	t.Helper()

	// check that a lazy-loading sync can see the event
	syncToken = alice.MustSyncUntil(t,
		client.SyncReq{
			Since:  syncToken,
			Filter: buildLazyLoadingSyncFilter(nil),
		},
		client.SyncTimelineHasEventID(roomID, eventID),
	)

	t.Logf("Alice successfully received event %s via /sync", eventID)

	return syncToken
}

// awaitEventArrival waits for alice to be able to see a given event via /event
func awaitEventArrival(t *testing.T, timeout time.Duration, alice *client.CSAPI, roomID string, eventID string) {
	t.Helper()

	// Alice should be able to see the event with an /event request. We might have to try it a few times.
	alice.DoFunc(t, "GET", []string{"_matrix", "client", "r0", "rooms", roomID, "event", eventID},
		client.WithRetryUntil(timeout, func(res *http.Response) bool {
			if res.StatusCode == 200 {
				return true
			}
			eventResBody := client.ParseJSON(t, res)
			if res.StatusCode == 404 && gjson.GetBytes(eventResBody, "errcode").String() == "M_NOT_FOUND" {
				return false
			}
			t.Fatalf("GET /event failed with %d: %s", res.StatusCode, string(eventResBody))
			return false
		}),
	)
	t.Logf("Alice successfully observed event %s via /event", eventID)
}

// awaitPartialStateJoinCompletion waits until the joined room is no longer partial-stated
func awaitPartialStateJoinCompletion(
	t *testing.T, room *federation.ServerRoom, user *client.CSAPI,
) {
	t.Helper()

	// Use a `/members` request to wait for the room to be un-partial stated.
	// We avoid using `/sync`, as it only waits (or used to wait) for full state at
	// particular events, rather than the whole room.
	user.MustDoFunc(
		t,
		"GET",
		[]string{"_matrix", "client", "v3", "rooms", room.RoomID, "members"},
	)
	t.Logf("%s's partial state join to %s completed.", user.UserID, room.RoomID)
}

// buildLazyLoadingSyncFilter constructs a json-marshalled filter suitable the 'Filter' field of a client.SyncReq
func buildLazyLoadingSyncFilter(timelineOptions map[string]interface{}) string {
	timelineFilter := map[string]interface{}{
		"lazy_load_members": true,
	}

	for k, v := range timelineOptions {
		timelineFilter[k] = v
	}

	j, _ := json.Marshal(map[string]interface{}{
		"room": map[string]interface{}{
			"timeline": timelineFilter,
			"state": map[string]interface{}{
				"lazy_load_members": true,
			},
		},
	})
	return string(j)
}

// partialStateJoinResult is the result of beginPartialStateJoin
type partialStateJoinResult struct {
	Server                           *federation.Server
	ServerRoom                       *federation.ServerRoom
	User                             *client.CSAPI
	fedStateIdsRequestReceivedWaiter *Waiter
	fedStateIdsSendResponseWaiter    *Waiter
}

// beginPartialStateJoin has a test user attempt to join the given room.
//
// It returns a partialStateJoinResult, which must be Destroy'd on completion.
//
// When this method completes, the /join request will have completed, but the
// state has not yet been re-synced. To allow the re-sync to proceed, call
// partialStateJoinResult.FinishStateRequest.
func beginPartialStateJoin(t *testing.T, server *federation.Server, serverRoom *federation.ServerRoom, joiningUser *client.CSAPI) partialStateJoinResult {
	// we store the Server and ServerRoom for the benefit of utilities like testReceiveEventDuringPartialStateJoin
	result := partialStateJoinResult{
		Server:     server,
		ServerRoom: serverRoom,
		User:       joiningUser,
	}
	success := false
	defer func() {
		if !success {
			result.Destroy(t)
		}
	}()

	// some things for orchestration
	result.fedStateIdsRequestReceivedWaiter = NewWaiter()
	result.fedStateIdsSendResponseWaiter = NewWaiter()

	// register a handler for /state_ids requests for the most recent event,
	// which finishes fedStateIdsRequestReceivedWaiter, then
	// waits for fedStateIdsSendResponseWaiter and sends a reply
	lastEvent := serverRoom.Timeline[len(serverRoom.Timeline)-1]
	currentState := serverRoom.AllCurrentState()
	handleStateIdsRequests(
		t, server, serverRoom,
		lastEvent.EventID(), currentState,
		result.fedStateIdsRequestReceivedWaiter, result.fedStateIdsSendResponseWaiter,
	)

	// a handler for /state requests, which sends a sensible response
	handleStateRequests(
		t, server, serverRoom,
		lastEvent.EventID(), currentState,
		nil, nil,
	)

	// have joiningUser join the room by room ID.
	joiningUser.JoinRoom(t, serverRoom.RoomID, []string{server.ServerName()})
	t.Logf("/join request completed")

	success = true
	return result
}

// Destroy cleans up the resources associated with the join attempt. It must
// be called once the test is finished
func (psj *partialStateJoinResult) Destroy(t *testing.T) {
	if psj.fedStateIdsSendResponseWaiter != nil {
		psj.fedStateIdsSendResponseWaiter.Finish()
	}

	if psj.fedStateIdsRequestReceivedWaiter != nil {
		psj.fedStateIdsRequestReceivedWaiter.Finish()
	}

	// Since the same deployment is being used across multiple tests, ensure that it
	// has finished all federation activity before tearing down the Complement server.
	// Otherwise the homeserver at the Complement's hostname:port combination may be
	// considered offline and interfere with subsequent tests.
	awaitPartialStateJoinCompletion(t, psj.ServerRoom, psj.User)
}

// send a message into the room without letting the homeserver under test know about it.
func (psj *partialStateJoinResult) CreateMessageEvent(t *testing.T, senderLocalpart string, prevEventIDs []string) *gomatrixserverlib.Event {
	var prevEvents interface{}
	if prevEventIDs == nil {
		prevEvents = nil
	} else {
		prevEvents = prevEventIDs
	}

	event := psj.Server.MustCreateEvent(t, psj.ServerRoom, b.Event{
		Type:   "m.room.message",
		Sender: psj.Server.UserID(senderLocalpart),
		Content: map[string]interface{}{
			"msgtype": "m.text",
			"body":    "Message",
		},
		PrevEvents: prevEvents,
	})
	psj.ServerRoom.AddEvent(event)
	return event
}

// wait for a /state_ids request for the test room to arrive
func (psj *partialStateJoinResult) AwaitStateIdsRequest(t *testing.T) {
	psj.fedStateIdsRequestReceivedWaiter.Waitf(t, 5*time.Second, "Waiting for /state_ids request")
}

// allow the /state_ids request to complete, thus allowing the state re-sync to complete
func (psj *partialStateJoinResult) FinishStateRequest() {
	psj.fedStateIdsSendResponseWaiter.Finish()
}

// handleStateIdsRequests registers a handler for /state_ids requests for 'eventID'
//
// the returned state is as passed in 'roomState'
//
// if requestReceivedWaiter is not nil, it will be Finish()ed when the request arrives.
// if sendResponseWaiter is not nil, we will Wait() for it to finish before sending the response.
func handleStateIdsRequests(
	t *testing.T, srv *federation.Server, serverRoom *federation.ServerRoom,
	eventID string, roomState []*gomatrixserverlib.Event,
	requestReceivedWaiter *Waiter, sendResponseWaiter *Waiter,
) {
	srv.Mux().NewRoute().Methods("GET").Path(
		fmt.Sprintf("/_matrix/federation/v1/state_ids/%s", serverRoom.RoomID),
	).Queries("event_id", eventID).Handler(
		http.HandlerFunc(func(w http.ResponseWriter, req *http.Request) {
			queryParams := req.URL.Query()
			t.Logf("Incoming state_ids request for event %s in room %s", queryParams["event_id"], serverRoom.RoomID)
			if requestReceivedWaiter != nil {
				requestReceivedWaiter.Finish()
			}
			if sendResponseWaiter != nil {
				sendResponseWaiter.Waitf(t, 60*time.Second, "Waiting for /state_ids request")
			}
			t.Logf("Replying to /state_ids request for event %s", queryParams["event_id"])

			res := gomatrixserverlib.RespStateIDs{
				AuthEventIDs:  eventIDsFromEvents(serverRoom.AuthChainForEvents(roomState)),
				StateEventIDs: eventIDsFromEvents(roomState),
			}
			w.WriteHeader(200)
			jsonb, _ := json.Marshal(res)

			if _, err := w.Write(jsonb); err != nil {
				t.Errorf("Error writing to request: %v", err)
			}
		}),
	)
	t.Logf("Registered state_ids handler for event %s", eventID)
}

// makeStateHandler returns a handler for /state requests for 'eventID'
//
// the returned state is as passed in 'roomState'
//
// if requestReceivedWaiter is not nil, it will be Finish()ed when the request arrives.
// if sendResponseWaiter is not nil, we will Wait() for it to finish before sending the response.
func handleStateRequests(
	t *testing.T, srv *federation.Server, serverRoom *federation.ServerRoom,
	eventID string, roomState []*gomatrixserverlib.Event,
	requestReceivedWaiter *Waiter, sendResponseWaiter *Waiter,
) {
	srv.Mux().NewRoute().Methods("GET").Path(
		fmt.Sprintf("/_matrix/federation/v1/state/%s", serverRoom.RoomID),
	).Queries("event_id", eventID).Handler(
		http.HandlerFunc(func(w http.ResponseWriter, req *http.Request) {
			queryParams := req.URL.Query()
			t.Logf("Incoming state request for event %s in room %s", queryParams["event_id"], serverRoom.RoomID)
			if requestReceivedWaiter != nil {
				requestReceivedWaiter.Finish()
			}
			if sendResponseWaiter != nil {
				sendResponseWaiter.Waitf(t, 60*time.Second, "Waiting for /state request")
			}

			t.Logf("Replying to /state request for event %s", queryParams["event_id"])

			res := gomatrixserverlib.RespState{
				AuthEvents:  gomatrixserverlib.NewEventJSONsFromEvents(serverRoom.AuthChainForEvents(roomState)),
				StateEvents: gomatrixserverlib.NewEventJSONsFromEvents(roomState),
			}
			w.WriteHeader(200)
			jsonb, _ := json.Marshal(res)

			if _, err := w.Write(jsonb); err != nil {
				t.Errorf("Error writing to request: %v", err)
			}
		}),
	)
	t.Logf("Registered /state handler for event %s", eventID)
}

// register a handler for `/get_missing_events` requests
//
// This can (currently) only handle a single `/get_missing_events` request, and the "latest_events" in the request
// must match those listed in "expectedLatestEvents" (otherwise the test is failed).
func handleGetMissingEventsRequests(
	t *testing.T, srv *federation.Server, serverRoom *federation.ServerRoom,
	expectedLatestEvents []string, eventsToReturn []*gomatrixserverlib.Event,
) {
	srv.Mux().HandleFunc(fmt.Sprintf("/_matrix/federation/v1/get_missing_events/%s", serverRoom.RoomID), func(w http.ResponseWriter, req *http.Request) {
		body, err := ioutil.ReadAll(req.Body)
		if err != nil {
			t.Fatalf("unable to read /get_missing_events request body: %s", err)
		}
		var getMissingEventsRequest gomatrixserverlib.MissingEvents
		err = json.Unmarshal(body, &getMissingEventsRequest)
		if err != nil {
			t.Fatalf("unable to unmarshall /get_missing_events request body: %s", err)
		}

		t.Logf("Incoming get_missing_events request for prev events of %s in room %s", getMissingEventsRequest.LatestEvents, serverRoom.RoomID)
		if !reflect.DeepEqual(expectedLatestEvents, getMissingEventsRequest.LatestEvents) {
			t.Fatalf("getMissingEventsRequest.LatestEvents: got %v, wanted %v", getMissingEventsRequest, expectedLatestEvents)
		}

		responseBytes, _ := json.Marshal(gomatrixserverlib.RespMissingEvents{
			Events: gomatrixserverlib.NewEventJSONsFromEvents(eventsToReturn),
		})
		w.WriteHeader(200)
		w.Write(responseBytes)
	}).Methods("POST")
}

func eventIDsFromEvents(he []*gomatrixserverlib.Event) []string {
	eventIDs := make([]string, len(he))
	for i := range he {
		eventIDs[i] = he[i].EventID()
	}
	return eventIDs
}<|MERGE_RESOLUTION|>--- conflicted
+++ resolved
@@ -3318,7 +3318,6 @@
 		must.MatchResponse(t, response, spec)
 	})
 
-<<<<<<< HEAD
 	// we should be able to join a room that is already joined & resyncing
 	t.Run("CanFastJoinDuringPartialStateJoin", func(t *testing.T) {
 		alice := deployment.RegisterUser(t, "hs1", "t42alice", "secret", false)
@@ -3359,7 +3358,7 @@
 		eventID = body.Get("event_id").Str
 		t.Logf("Bob sent event event ID %s", eventID)
 	})
-=======
+
 	t.Run("Leaving during resync is seen after the resync", func(t *testing.T) {
 		// Before testing that leaves during resyncs are seen during resyncs, sanity
 		// check that leaves during resyncs appear after the resync.
@@ -3616,7 +3615,6 @@
 	//   - Join+Leave+Rejoin works
 	//   - Join + remote kick works
 	//   - Join + remote ban works, then cannot rejoin
->>>>>>> 8df7168c
 }
 
 // test reception of an event over federation during a resync
