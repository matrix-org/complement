//go:build faster_joins
// +build faster_joins

// This file contains tests for joining rooms over federation, with the
// features introduced in msc2775.

package tests

import (
	"context"
	"encoding/json"
	"fmt"
	"io/ioutil"
	"net"
	"net/http"
	"net/url"
	"reflect"
	"strconv"
	"strings"
	"testing"
	"time"

	"github.com/gorilla/mux"
	"github.com/tidwall/gjson"

	"github.com/matrix-org/gomatrix"
	"github.com/matrix-org/gomatrixserverlib"

	"github.com/matrix-org/complement/internal/b"
	"github.com/matrix-org/complement/internal/client"
	"github.com/matrix-org/complement/internal/docker"
	"github.com/matrix-org/complement/internal/federation"
	"github.com/matrix-org/complement/internal/match"
	"github.com/matrix-org/complement/internal/must"
)

func TestPartialStateJoin(t *testing.T) {
	// createTestServer spins up a federation server suitable for the tests in this file
	createTestServer := func(t *testing.T, deployment *docker.Deployment, opts ...func(*federation.Server)) *federation.Server {
		t.Helper()

		return federation.NewServer(t, deployment,
			append(
				opts, // `opts` goes first so that it can override any of the following handlers
				federation.HandleKeyRequests(),
				federation.HandlePartialStateMakeSendJoinRequests(),
				federation.HandleEventRequests(),
				federation.HandleTransactionRequests(
					func(e *gomatrixserverlib.Event) {
						t.Fatalf("Received unexpected PDU: %s", string(e.JSON()))
					},
					// the homeserver under test may send us presence when the joining user syncs
					nil,
				),
			)...,
		)
	}

	// createMemberEvent creates a membership event for the given user
	createMembershipEvent := func(
		t *testing.T, signingServer *federation.Server, room *federation.ServerRoom, userId string,
		membership string,
	) *gomatrixserverlib.Event {
		t.Helper()

		return signingServer.MustCreateEvent(t, room, b.Event{
			Type:     "m.room.member",
			StateKey: b.Ptr(userId),
			Sender:   userId,
			Content: map[string]interface{}{
				"membership": membership,
			},
		})
	}

	// createJoinEvent creates a join event for the given user
	createJoinEvent := func(
		t *testing.T, signingServer *federation.Server, room *federation.ServerRoom, userId string,
	) *gomatrixserverlib.Event {
		t.Helper()

		return createMembershipEvent(t, signingServer, room, userId, "join")
	}

	// createLeaveEvent creates a leave event for the given user
	createLeaveEvent := func(
		t *testing.T, signingServer *federation.Server, room *federation.ServerRoom, userId string,
	) *gomatrixserverlib.Event {
		t.Helper()

		return createMembershipEvent(t, signingServer, room, userId, "leave")
	}

	// createTestRoom creates a room on the complement server suitable for many of the tests in this file
	// The room starts with @charlie and @derek in it
	createTestRoom := func(t *testing.T, server *federation.Server, roomVer gomatrixserverlib.RoomVersion) *federation.ServerRoom {
		t.Helper()

		// create the room on the complement server, with charlie and derek as members
		serverRoom := server.MustMakeRoom(t, roomVer, federation.InitialRoomEvents(roomVer, server.UserID("charlie")))
		serverRoom.AddEvent(createJoinEvent(t, server, serverRoom, server.UserID("derek")))
		return serverRoom
	}

	// getSyncToken gets the latest sync token
	getSyncToken := func(t *testing.T, alice *client.CSAPI) string {
		t.Helper()

		_, syncToken := alice.MustSync(t,
			client.SyncReq{
				Filter:        buildLazyLoadingSyncFilter(nil),
				TimeoutMillis: "0",
			},
		)
		return syncToken
	}

	deployment := Deploy(t, b.BlueprintAlice)
	defer deployment.Destroy(t)

	// test that a regular /sync request made during a partial-state /send_join
	// request blocks until the state is correctly synced.
	t.Run("SyncBlocksDuringPartialStateJoin", func(t *testing.T) {
		alice := deployment.RegisterUser(t, "hs1", "t1alice", "secret", false)

		server := createTestServer(t, deployment)
		cancel := server.Listen()
		defer cancel()
		serverRoom := createTestRoom(t, server, alice.GetDefaultRoomVersion(t))
		psjResult := beginPartialStateJoin(t, server, serverRoom, alice)
		defer psjResult.Destroy(t)

		// Alice has now joined the room, and the server is syncing the state in the background.

		// attempts to sync should now block. Fire off a goroutine to try it.
		syncResponseChan := make(chan gjson.Result)
		go func() {
			response, _ := alice.MustSync(t, client.SyncReq{})
			syncResponseChan <- response
			close(syncResponseChan)
		}()

		// wait for the state_ids request to arrive
		psjResult.AwaitStateIdsRequest(t)

		// the client-side requests should still be waiting
		select {
		case <-syncResponseChan:
			t.Fatalf("Sync completed before state resync complete")
		default:
		}

		// release the federation /state response
		psjResult.FinishStateRequest()

		// the /sync request should now complete, with the new room
		var syncRes gjson.Result
		select {
		case <-time.After(1 * time.Second):
			t.Fatalf("/sync request request did not complete")
		case syncRes = <-syncResponseChan:
		}

		roomRes := syncRes.Get("rooms.join." + client.GjsonEscape(serverRoom.RoomID))
		if !roomRes.Exists() {
			t.Fatalf("/sync completed without join to new room\n")
		}

		// check that the state includes both charlie and derek.
		matcher := match.JSONCheckOffAllowUnwanted("state.events",
			[]interface{}{
				"m.room.member|" + server.UserID("charlie"),
				"m.room.member|" + server.UserID("derek"),
			}, func(result gjson.Result) interface{} {
				return strings.Join([]string{result.Map()["type"].Str, result.Map()["state_key"].Str}, "|")
			}, nil,
		)
		if err := matcher([]byte(roomRes.Raw)); err != nil {
			t.Errorf("Did not find expected state events in /sync response: %s", err)

		}
	})

	// when Alice does a lazy-loading sync, she should see the room immediately
	t.Run("CanLazyLoadingSyncDuringPartialStateJoin", func(t *testing.T) {
		alice := deployment.RegisterUser(t, "hs1", "t2alice", "secret", false)

		server := createTestServer(t, deployment)
		cancel := server.Listen()
		defer cancel()
		serverRoom := createTestRoom(t, server, alice.GetDefaultRoomVersion(t))
		psjResult := beginPartialStateJoin(t, server, serverRoom, alice)
		defer psjResult.Destroy(t)

		alice.MustSyncUntil(t,
			client.SyncReq{
				Filter: buildLazyLoadingSyncFilter(nil),
			},
			client.SyncJoinedTo(alice.UserID, serverRoom.RoomID),
		)
		t.Logf("Alice successfully synced")
	})

	// we should be able to send events in the room, during the resync
	t.Run("CanSendEventsDuringPartialStateJoin", func(t *testing.T) {
		alice := deployment.RegisterUser(t, "hs1", "t3alice", "secret", false)

		pdusChannel := make(chan *gomatrixserverlib.Event)
		server := createTestServer(
			t,
			deployment,
			federation.HandleTransactionRequests(
				func(e *gomatrixserverlib.Event) {
					pdusChannel <- e
				},
				// we don't expect EDUs
				func(e gomatrixserverlib.EDU) {
					t.Fatalf("Received unexpected EDU: %s", e.Content)
				},
			),
		)
		cancel := server.Listen()
		defer cancel()
		serverRoom := createTestRoom(t, server, alice.GetDefaultRoomVersion(t))
		psjResult := beginPartialStateJoin(t, server, serverRoom, alice)
		defer psjResult.Destroy(t)

		alice.Client.Timeout = 2 * time.Second
		paths := []string{"_matrix", "client", "v3", "rooms", serverRoom.RoomID, "send", "m.room.message", "0"}
		res := alice.MustDoFunc(t, "PUT", paths, client.WithJSONBody(t, map[string]interface{}{
			"msgtype": "m.text",
			"body":    "Hello world!",
		}))
		body := gjson.ParseBytes(client.ParseJSON(t, res))
		eventID := body.Get("event_id").Str
		t.Logf("Alice sent event event ID %s", eventID)

		select {
		case pdu := <-pdusChannel:
			if !(pdu.Type() == "m.room.message") {
				t.Error("Received PDU is not of type m.room.message")
			}
		case <-time.After(1 * time.Second):
			t.Error("Message PDU not received after one second")
		}
	})

	// we should be able to receive typing EDU over federation during the resync
	t.Run("CanReceiveTypingDuringPartialStateJoin", func(t *testing.T) {
		deployment := Deploy(t, b.BlueprintAlice)
		defer deployment.Destroy(t)
		alice := deployment.Client(t, "hs1", "@alice:hs1")

		server := createTestServer(t, deployment)
		cancel := server.Listen()
		defer cancel()
		serverRoom := createTestRoom(t, server, alice.GetDefaultRoomVersion(t))
		psjResult := beginPartialStateJoin(t, server, serverRoom, alice)
		defer psjResult.Destroy(t)

		// Derek starts typing in the room.
		derekUserId := psjResult.Server.UserID("derek")
		content, _ := json.Marshal(map[string]interface{}{
			"room_id": serverRoom.RoomID,
			"user_id": derekUserId,
			"typing":  true,
		})
		edu := gomatrixserverlib.EDU{
			Type:    "m.typing",
			Content: content,
		}
		psjResult.Server.MustSendTransaction(t, deployment, "hs1", []json.RawMessage{}, []gomatrixserverlib.EDU{edu})

		// Alice should be able to see that Derek is typing (even though HS1 is resyncing).
		aliceNextBatch := alice.MustSyncUntil(t,
			client.SyncReq{
				Filter: buildLazyLoadingSyncFilter(nil),
			},
			client.SyncEphemeralHas(serverRoom.RoomID, func(result gjson.Result) bool {
				if result.Get("type").Str != "m.typing" {
					return false
				}
				user_ids := result.Get("content.user_ids").Array()
				if len(user_ids) != 1 {
					return false
				}
				return user_ids[0].Str == derekUserId
			}),
		)

		// Alice should still be able to see incoming PDUs in the room during
		// the resync; the earlier EDU shouldn't interfere with this.
		// (See https://github.com/matrix-org/synapse/issues/13684)
		event := psjResult.CreateMessageEvent(t, "charlie", nil)
		serverRoom.AddEvent(event)
		server.MustSendTransaction(t, deployment, "hs1", []json.RawMessage{event.JSON()}, nil)
		aliceNextBatch = awaitEventViaSync(t, alice, serverRoom.RoomID, event.EventID(), aliceNextBatch)

		// The resync completes.
		psjResult.FinishStateRequest()

		// Derek stops typing.
		content, _ = json.Marshal(map[string]interface{}{
			"room_id": serverRoom.RoomID,
			"user_id": derekUserId,
			"typing":  false,
		})
		edu = gomatrixserverlib.EDU{
			Type:    "m.typing",
			Content: content,
		}
		psjResult.Server.MustSendTransaction(t, deployment, "hs1", []json.RawMessage{}, []gomatrixserverlib.EDU{edu})

		// Alice should be able to see that no-one is typing.
		alice.MustSyncUntil(t,
			client.SyncReq{
				Filter: buildLazyLoadingSyncFilter(nil),
				Since:  aliceNextBatch,
			},
			client.SyncEphemeralHas(serverRoom.RoomID, func(result gjson.Result) bool {
				return (result.Get("type").Str == "m.typing" &&
					result.Get("content.user_ids.#").Int() == 0)
			}),
		)

	})

	// we should be able to receive presence EDU over federation during the resync
	t.Run("CanReceivePresenceDuringPartialStateJoin", func(t *testing.T) {
		// See https://github.com/matrix-org/synapse/issues/13008")
		t.Skip("Presence EDUs are currently dropped during a resync")
		deployment := Deploy(t, b.BlueprintAlice)
		defer deployment.Destroy(t)
		alice := deployment.Client(t, "hs1", "@alice:hs1")

		server := createTestServer(t, deployment)
		cancel := server.Listen()
		defer cancel()
		serverRoom := createTestRoom(t, server, alice.GetDefaultRoomVersion(t))
		psjResult := beginPartialStateJoin(t, server, serverRoom, alice)
		defer psjResult.Destroy(t)

		derekUserId := psjResult.Server.UserID("derek")

		content, _ := json.Marshal(map[string]interface{}{
			"push": []map[string]interface{}{
				map[string]interface{}{
					"user_id":         derekUserId,
					"presence":        "online",
					"last_active_ago": 100,
				},
			},
		})
		edu := gomatrixserverlib.EDU{
			Type:    "m.presence",
			Content: content,
		}
		psjResult.Server.MustSendTransaction(t, deployment, "hs1", []json.RawMessage{}, []gomatrixserverlib.EDU{edu})

		alice.MustSyncUntil(t,
			client.SyncReq{
				Filter: buildLazyLoadingSyncFilter(nil),
			},
			func(userID string, sync gjson.Result) error {
				for _, e := range sync.Get("presence").Get("events").Array() {
					if e.Get("sender").Str == derekUserId {
						return nil
					}
				}
				return fmt.Errorf("No presence update from %s", derekUserId)
			},
		)

		psjResult.FinishStateRequest()
	})

	// we should be able to receive to_device EDU over federation during the resync
	t.Run("CanReceiveToDeviceDuringPartialStateJoin", func(t *testing.T) {
		deployment := Deploy(t, b.BlueprintAlice)
		defer deployment.Destroy(t)
		alice := deployment.Client(t, "hs1", "@alice:hs1")

		server := createTestServer(t, deployment)
		cancel := server.Listen()
		defer cancel()
		serverRoom := createTestRoom(t, server, alice.GetDefaultRoomVersion(t))
		psjResult := beginPartialStateJoin(t, server, serverRoom, alice)
		defer psjResult.Destroy(t)

		// Send a to-device message from Derek to Alice.
		derekUserId := psjResult.Server.UserID("derek")
		messageId := "hiezohf6Hoo7kaev"
		content, _ := json.Marshal(map[string]interface{}{
			"message_id": messageId,
			"sender":     derekUserId,
			"type":       "m.test",
			"messages": map[string]interface{}{
				alice.UserID: map[string]interface{}{
					"*": map[string]interface{}{},
				},
			},
		})
		edu := gomatrixserverlib.EDU{
			Type:    "m.direct_to_device",
			Content: content,
		}
		psjResult.Server.MustSendTransaction(t, deployment, "hs1", []json.RawMessage{}, []gomatrixserverlib.EDU{edu})

		// Alice should see Derek's to-device message when she syncs.
		alice.MustSyncUntil(t,
			client.SyncReq{
				Filter: buildLazyLoadingSyncFilter(nil),
			},
			func(userID string, sync gjson.Result) error {
				for _, e := range sync.Get("to_device.events").Array() {
					if e.Get("sender").Str == derekUserId &&
						e.Get("type").Str == "m.test" {
						return nil
					}
				}
				return fmt.Errorf("No to_device update from %s", derekUserId)
			},
		)
		psjResult.FinishStateRequest()
	})

	// we should be able to receive receipt EDU over federation during the resync
	t.Run("CanReceiveReceiptDuringPartialStateJoin", func(t *testing.T) {
		deployment := Deploy(t, b.BlueprintAlice)
		defer deployment.Destroy(t)
		alice := deployment.Client(t, "hs1", "@alice:hs1")

		server := createTestServer(t, deployment)
		cancel := server.Listen()
		defer cancel()
		serverRoom := createTestRoom(t, server, alice.GetDefaultRoomVersion(t))
		psjResult := beginPartialStateJoin(t, server, serverRoom, alice)
		defer psjResult.Destroy(t)

		derekUserId := psjResult.Server.UserID("derek")

		// Derek sends a read receipt into the room.
		content, _ := json.Marshal(map[string]interface{}{
			serverRoom.RoomID: map[string]interface{}{
				"m.read": map[string]interface{}{
					derekUserId: map[string]interface{}{
						"data": map[string]interface{}{
							"ts": 1436451550453,
						},
						"event_ids": []string{"mytesteventid"},
					},
				},
			},
		})
		edu := gomatrixserverlib.EDU{
			Type:    "m.receipt",
			Content: content,
		}
		psjResult.Server.MustSendTransaction(t, deployment, "hs1", []json.RawMessage{}, []gomatrixserverlib.EDU{edu})

		// Alice should be able to see Derek's read receipt during the resync
		alice.MustSyncUntil(t,
			client.SyncReq{
				Filter: buildLazyLoadingSyncFilter(nil),
			},
			client.SyncEphemeralHas(serverRoom.RoomID, func(result gjson.Result) bool {
				if result.Get("type").Str != "m.receipt" {
					return false
				}

				if result.Get("content").Get("mytesteventid").Get("m\\.read").Get(strings.Replace(derekUserId, ".", "\\.", -1)).Get("ts").Int() == 1436451550453 {
					return true
				}
				return false
			}),
		)
		psjResult.FinishStateRequest()
	})

	// we should be able to receive device list update EDU over federation during the resync
	t.Run("CanReceiveDeviceListUpdateDuringPartialStateJoin", func(t *testing.T) {
		deployment := Deploy(t, b.BlueprintAlice)
		defer deployment.Destroy(t)
		alice := deployment.Client(t, "hs1", "@alice:hs1")

		server := createTestServer(t, deployment)
		cancel := server.Listen()
		defer cancel()
		serverRoom := createTestRoom(t, server, alice.GetDefaultRoomVersion(t))
		psjResult := beginPartialStateJoin(t, server, serverRoom, alice)
		defer psjResult.Destroy(t)

		derekUserId := psjResult.Server.UserID("derek")

		content, _ := json.Marshal(map[string]interface{}{
			"device_id": "QBUAZIFURK",
			"stream_id": 1,
			"user_id":   derekUserId,
		})
		edu := gomatrixserverlib.EDU{
			Type:    "m.device_list_update",
			Content: content,
		}
		aliceNextBatch := getSyncToken(t, alice)
		psjResult.Server.MustSendTransaction(t, deployment, "hs1", []json.RawMessage{}, []gomatrixserverlib.EDU{edu})

		// The resync completes.
		psjResult.FinishStateRequest()

		// Check that Alice is told that Derek's devices have changed.
		// (Alice does not get told this during the resync, since we can't know
		// for certain who is in that room until the resync completes.)
		aliceNextBatch = alice.MustSyncUntil(
			t,
			client.SyncReq{
				Filter: buildLazyLoadingSyncFilter(nil),
				Since:  aliceNextBatch,
			},
			func(clientUserID string, res gjson.Result) error {
				matcher := match.JSONCheckOff(
					"device_lists.changed",
					[]interface{}{derekUserId},
					func(r gjson.Result) interface{} { return r.Str },
					nil,
				)
				return matcher([]byte(res.Raw))
			},
		)
	})

	// we should be able to receive signing key update EDU over federation during the resync
	t.Run("CanReceiveSigningKeyUpdateDuringPartialStateJoin", func(t *testing.T) {
		deployment := Deploy(t, b.BlueprintAlice)
		defer deployment.Destroy(t)
		alice := deployment.Client(t, "hs1", "@alice:hs1")

		server := createTestServer(t, deployment)
		cancel := server.Listen()
		defer cancel()
		serverRoom := createTestRoom(t, server, alice.GetDefaultRoomVersion(t))
		psjResult := beginPartialStateJoin(t, server, serverRoom, alice)
		defer psjResult.Destroy(t)

		derekUserId := psjResult.Server.UserID("derek")

		content, _ := json.Marshal(map[string]interface{}{
			"user_id": derekUserId,
		})
		edu := gomatrixserverlib.EDU{
			Type:    "m.signing_key_update",
			Content: content,
		}
		psjResult.Server.MustSendTransaction(t, deployment, "hs1", []json.RawMessage{}, []gomatrixserverlib.EDU{edu})

		// If we want to check the sync we need to have an encrypted room,
		// for now just check that the fed transaction is accepted.
	})

	// we should be able to receive events over federation during the resync
	t.Run("CanReceiveEventsDuringPartialStateJoin", func(t *testing.T) {
		alice := deployment.RegisterUser(t, "hs1", "t4alice", "secret", false)
		syncToken := getSyncToken(t, alice)

		server := createTestServer(t, deployment)
		cancel := server.Listen()
		defer cancel()
		serverRoom := createTestRoom(t, server, alice.GetDefaultRoomVersion(t))
		psjResult := beginPartialStateJoin(t, server, serverRoom, alice)
		defer psjResult.Destroy(t)

		// the HS will make an /event_auth request for the event
		federation.HandleEventAuthRequests()(server)

		event := psjResult.CreateMessageEvent(t, "derek", nil)
		t.Logf("Derek created event with ID %s", event.EventID())

		// derek sends an event in the room
		testReceiveEventDuringPartialStateJoin(t, deployment, alice, psjResult, event, syncToken)
	})

	// we should be able to receive events with a missing prev event over federation during the resync
	t.Run("CanReceiveEventsWithMissingParentsDuringPartialStateJoin", func(t *testing.T) {
		alice := deployment.RegisterUser(t, "hs1", "t5alice", "secret", false)
		syncToken := getSyncToken(t, alice)

		server := createTestServer(t, deployment)
		cancel := server.Listen()
		defer cancel()
		serverRoom := createTestRoom(t, server, alice.GetDefaultRoomVersion(t))
		psjResult := beginPartialStateJoin(t, server, serverRoom, alice)
		defer psjResult.Destroy(t)

		// we construct the following event graph:
		// ... <-- M <-- A <-- B
		//
		// M is @t5alice:hs1's join event.
		// A and B are regular m.room.messsage events created by @derek on the Complement homeserver.
		//
		// initially, hs1 only knows about event M.
		// we send only event B to hs1.
		eventM := serverRoom.CurrentState("m.room.member", alice.UserID)
		eventA := psjResult.CreateMessageEvent(t, "derek", []string{eventM.EventID()})
		eventB := psjResult.CreateMessageEvent(t, "derek", []string{eventA.EventID()})
		t.Logf("%s's m.room.member event is %s", *eventM.StateKey(), eventM.EventID())
		t.Logf("Derek created event A with ID %s", eventA.EventID())
		t.Logf("Derek created event B with ID %s", eventB.EventID())

		// the HS will make an /event_auth request for event A
		federation.HandleEventAuthRequests()(server)

		// the HS will make a /get_missing_events request for the missing prev events of event B
		handleGetMissingEventsRequests(t, server, serverRoom,
			[]string{eventB.EventID()}, []*gomatrixserverlib.Event{eventA})

		// send event B to hs1
		testReceiveEventDuringPartialStateJoin(t, deployment, alice, psjResult, eventB, syncToken)
	})

	// we should be able to receive events with partially missing prev events over federation during the resync
	t.Run("CanReceiveEventsWithHalfMissingParentsDuringPartialStateJoin", func(t *testing.T) {
		alice := deployment.RegisterUser(t, "hs1", "t6alice", "secret", false)
		syncToken := getSyncToken(t, alice)

		server := createTestServer(t, deployment)
		cancel := server.Listen()
		defer cancel()
		serverRoom := createTestRoom(t, server, alice.GetDefaultRoomVersion(t))
		psjResult := beginPartialStateJoin(t, server, serverRoom, alice)
		defer psjResult.Destroy(t)

		// we construct the following event graph:
		//         +---------+
		//         v          \
		// ... <-- M <-- A <-- B
		//
		// M is @t6alice:hs1's join event.
		// A and B are regular m.room.messsage events created by @derek on the Complement homeserver.
		//
		// initially, hs1 only knows about event M.
		// we send only event B to hs1.
		eventM := serverRoom.CurrentState("m.room.member", alice.UserID)
		eventA := psjResult.CreateMessageEvent(t, "derek", []string{eventM.EventID()})
		eventB := psjResult.CreateMessageEvent(t, "derek", []string{eventA.EventID(), eventM.EventID()})
		t.Logf("%s's m.room.member event is %s", *eventM.StateKey(), eventM.EventID())
		t.Logf("Derek created event A with ID %s", eventA.EventID())
		t.Logf("Derek created event B with ID %s", eventB.EventID())

		// the HS will make an /event_auth request for event A
		federation.HandleEventAuthRequests()(server)

		// the HS will make a /get_missing_events request for the missing prev event of event B
		handleGetMissingEventsRequests(t, server, serverRoom,
			[]string{eventB.EventID()}, []*gomatrixserverlib.Event{eventA})

		// send event B to hs1
		testReceiveEventDuringPartialStateJoin(t, deployment, alice, psjResult, eventB, syncToken)
	})

	// we should be able to receive events with a missing prev event, with half missing prev events,
	// over federation during the resync
	t.Run("CanReceiveEventsWithHalfMissingGrandparentsDuringPartialStateJoin", func(t *testing.T) {
		alice := deployment.RegisterUser(t, "hs1", "t7alice", "secret", false)
		syncToken := getSyncToken(t, alice)

		server := createTestServer(t, deployment)
		cancel := server.Listen()
		defer cancel()
		serverRoom := createTestRoom(t, server, alice.GetDefaultRoomVersion(t))
		psjResult := beginPartialStateJoin(t, server, serverRoom, alice)
		defer psjResult.Destroy(t)

		// we construct the following event graph:
		//         +---------+
		//         v          \
		// ... <-- M <-- A <-- B <-- C
		//
		// M is @t7alice:hs1's join event.
		// A, B and C are regular m.room.messsage events created by @derek on the Complement homeserver.
		//
		// initially, hs1 only knows about event M.
		// we send only event C to hs1.
		eventM := serverRoom.CurrentState("m.room.member", alice.UserID)
		eventA := psjResult.CreateMessageEvent(t, "derek", []string{eventM.EventID()})
		eventB := psjResult.CreateMessageEvent(t, "derek", []string{eventA.EventID(), eventM.EventID()})
		eventC := psjResult.CreateMessageEvent(t, "derek", []string{eventB.EventID()})
		t.Logf("%s's m.room.member event is %s", *eventM.StateKey(), eventM.EventID())
		t.Logf("Derek created event A with ID %s", eventA.EventID())
		t.Logf("Derek created event B with ID %s", eventB.EventID())
		t.Logf("Derek created event C with ID %s", eventC.EventID())

		// the HS will make a /get_missing_events request for the missing prev event of event C,
		// to which we respond with event B only.
		handleGetMissingEventsRequests(t, server, serverRoom,
			[]string{eventC.EventID()}, []*gomatrixserverlib.Event{eventB})

		// dedicated state_ids and state handlers for event A
		handleStateIdsRequests(t, server, serverRoom, eventA.EventID(), serverRoom.AllCurrentState(), nil, nil)
		handleStateRequests(t, server, serverRoom, eventA.EventID(), serverRoom.AllCurrentState(), nil, nil)

		// send event C to hs1
		testReceiveEventDuringPartialStateJoin(t, deployment, alice, psjResult, eventC, syncToken)
	})

	// initial sync must return memberships of event senders even when they aren't present in the
	// partial room state.
	t.Run("Lazy-loading initial sync includes remote memberships during partial state join", func(t *testing.T) {
		alice := deployment.RegisterUser(t, "hs1", "t8alice", "secret", false)

		server := createTestServer(t, deployment)
		cancel := server.Listen()
		defer cancel()
		serverRoom := createTestRoom(t, server, alice.GetDefaultRoomVersion(t))
		psjResult := beginPartialStateJoin(t, server, serverRoom, alice)
		defer psjResult.Destroy(t)

		// the HS will make an /event_auth request for the event
		federation.HandleEventAuthRequests()(server)

		// derek sends a message into the room.
		event := psjResult.CreateMessageEvent(t, "derek", nil)
		t.Logf("Derek created event with ID %s", event.EventID())
		psjResult.Server.MustSendTransaction(t, deployment, "hs1", []json.RawMessage{event.JSON()}, nil)

		// wait for the homeserver to persist the event.
		awaitEventArrival(t, time.Second, alice, serverRoom.RoomID, event.EventID())

		// do a lazy-loading initial sync.
		syncRes, _ := alice.MustSync(t,
			client.SyncReq{
				Since:  "",
				Filter: buildLazyLoadingSyncFilter(nil),
			},
		)

		err := client.SyncStateHas(serverRoom.RoomID, func(ev gjson.Result) bool {
			return ev.Get("type").Str == "m.room.member" && ev.Get("state_key").Str == event.Sender()
		})(alice.UserID, syncRes)
		if err != nil {
			t.Errorf("Did not find %s's m.room.member event in lazy-loading /sync response: %s", event.Sender(), err)
		}
	})

	// gappy sync must return memberships of event senders even when they aren't present in the
	// partial room state.
	t.Run("Lazy-loading gappy sync includes remote memberships during partial state join", func(t *testing.T) {
		alice := deployment.RegisterUser(t, "hs1", "t9alice", "secret", false)
		syncToken := getSyncToken(t, alice)

		server := createTestServer(t, deployment)
		cancel := server.Listen()
		defer cancel()
		serverRoom := createTestRoom(t, server, alice.GetDefaultRoomVersion(t))
		psjResult := beginPartialStateJoin(t, server, serverRoom, alice)
		defer psjResult.Destroy(t)

		syncToken = alice.MustSyncUntil(t,
			client.SyncReq{
				Since:  syncToken,
				Filter: buildLazyLoadingSyncFilter(nil),
			},
			client.SyncJoinedTo(alice.UserID, serverRoom.RoomID),
		)

		// the HS will make an /event_auth request for the event
		federation.HandleEventAuthRequests()(server)

		// derek sends two messages into the room.
		event1 := psjResult.CreateMessageEvent(t, "derek", nil)
		event2 := psjResult.CreateMessageEvent(t, "derek", nil)
		t.Logf("Derek created event 1 with ID %s", event1.EventID())
		t.Logf("Derek created event 2 with ID %s", event2.EventID())
		psjResult.Server.MustSendTransaction(t, deployment, "hs1", []json.RawMessage{event1.JSON(), event2.JSON()}, nil)

		// wait for the homeserver to persist the event.
		awaitEventArrival(t, time.Second, alice, serverRoom.RoomID, event2.EventID())

		// do a gappy sync which only picks up the second message.
		syncRes, _ := alice.MustSync(t,
			client.SyncReq{
				Since: syncToken,
				Filter: buildLazyLoadingSyncFilter(map[string]interface{}{
					"limit": 1,
				}),
			},
		)

		if !syncRes.Get("rooms.join." + client.GjsonEscape(serverRoom.RoomID) + ".timeline.limited").Bool() {
			t.Errorf("/sync response was not gappy")
		}

		err := client.SyncTimelineHas(serverRoom.RoomID, func(ev gjson.Result) bool {
			return ev.Get("event_id").Str == event1.EventID()
		})(alice.UserID, syncRes)
		if err == nil {
			t.Errorf("gappy /sync returned the first event unexpectedly")
		}

		err = client.SyncTimelineHas(serverRoom.RoomID, func(ev gjson.Result) bool {
			return ev.Get("event_id").Str == event2.EventID()
		})(alice.UserID, syncRes)
		if err != nil {
			t.Errorf("Did not find event 2 in lazy-loading /sync response: %s", err)
		}

		err = client.SyncStateHas(serverRoom.RoomID, func(ev gjson.Result) bool {
			return ev.Get("type").Str == "m.room.member" && ev.Get("state_key").Str == event2.Sender()
		})(alice.UserID, syncRes)
		if err != nil {
			t.Errorf("Did not find %s's m.room.member event in lazy-loading /sync response: %s", event2.Sender(), err)
		}
	})

	// incremental sync must return memberships of event senders even when they aren't present in
	// the partial room state.
	t.Run("Lazy-loading incremental sync includes remote memberships during partial state join", func(t *testing.T) {
		alice := deployment.RegisterUser(t, "hs1", "t10alice", "secret", false)
		syncToken := getSyncToken(t, alice)

		server := createTestServer(t, deployment)
		cancel := server.Listen()
		defer cancel()
		serverRoom := createTestRoom(t, server, alice.GetDefaultRoomVersion(t))
		psjResult := beginPartialStateJoin(t, server, serverRoom, alice)
		defer psjResult.Destroy(t)

		syncToken = alice.MustSyncUntil(t,
			client.SyncReq{
				Since:  syncToken,
				Filter: buildLazyLoadingSyncFilter(nil),
			},
			client.SyncJoinedTo(alice.UserID, serverRoom.RoomID),
		)

		// the HS will make an /event_auth request for the event
		federation.HandleEventAuthRequests()(server)

		// derek sends a message into the room.
		event := psjResult.CreateMessageEvent(t, "derek", nil)
		psjResult.Server.MustSendTransaction(t, deployment, "hs1", []json.RawMessage{event.JSON()}, nil)
		t.Logf("Derek created event with ID %s", event.EventID())

		// wait for the homeserver to persist the event.
		awaitEventArrival(t, time.Second, alice, serverRoom.RoomID, event.EventID())

		// do an incremental sync.
		syncRes, _ := alice.MustSync(t,
			client.SyncReq{
				Since:  syncToken,
				Filter: buildLazyLoadingSyncFilter(nil),
			},
		)

		err := client.SyncStateHas(serverRoom.RoomID, func(ev gjson.Result) bool {
			return ev.Get("type").Str == "m.room.member" && ev.Get("state_key").Str == event.Sender()
		})(alice.UserID, syncRes)
		if err != nil {
			t.Errorf("Did not find %s's m.room.member event in lazy-loading /sync response: %s", event.Sender(), err)
		}
	})

	// a request to (client-side) /members?at= should block until the (federation) /state request completes
	// TODO(faster_joins): also need to test /state, and /members without an `at`, which follow a different path
	t.Run("MembersRequestBlocksDuringPartialStateJoin", func(t *testing.T) {
		alice := deployment.RegisterUser(t, "hs1", "t11alice", "secret", false)

		server := createTestServer(t, deployment)
		cancel := server.Listen()
		defer cancel()
		serverRoom := createTestRoom(t, server, alice.GetDefaultRoomVersion(t))
		psjResult := beginPartialStateJoin(t, server, serverRoom, alice)
		defer psjResult.Destroy(t)

		// we need a sync token to pass to the `at` param.
		syncToken := alice.MustSyncUntil(t,
			client.SyncReq{
				Filter: buildLazyLoadingSyncFilter(nil),
			},
			client.SyncJoinedTo(alice.UserID, serverRoom.RoomID),
		)
		t.Logf("Alice successfully synced")

		// Fire off a goroutine to send the request, and write the response back to a channel.
		clientMembersRequestResponseChan := make(chan *http.Response)
		go func() {
			queryParams := url.Values{}
			queryParams.Set("at", syncToken)
			clientMembersRequestResponseChan <- alice.MustDoFunc(
				t,
				"GET",
				[]string{"_matrix", "client", "v3", "rooms", serverRoom.RoomID, "members"},
				client.WithQueries(queryParams),
			)
			close(clientMembersRequestResponseChan)
		}()

		// release the federation /state response
		psjResult.FinishStateRequest()

		// the client-side /members request should now complete, with a response that includes charlie and derek.
		select {
		case <-time.After(1 * time.Second):
			t.Fatalf("client-side /members request did not complete")
		case res := <-clientMembersRequestResponseChan:
			must.MatchResponse(t, res, match.HTTPResponse{
				JSON: []match.JSON{
					match.JSONCheckOff("chunk",
						[]interface{}{
							"m.room.member|" + alice.UserID,
							"m.room.member|" + server.UserID("charlie"),
							"m.room.member|" + server.UserID("derek"),
						}, func(result gjson.Result) interface{} {
							return strings.Join([]string{result.Map()["type"].Str, result.Map()["state_key"].Str}, "|")
						}, nil),
				},
			})
		}
	})

	// test that a partial-state join continues syncing state after a restart
	// the same as SyncBlocksDuringPartialStateJoin, with a restart in the middle
	t.Run("PartialStateJoinContinuesAfterRestart", func(t *testing.T) {
		alice := deployment.RegisterUser(t, "hs1", "t12alice", "secret", false)

		server := createTestServer(t, deployment)
		cancel := server.Listen()
		defer cancel()
		serverRoom := createTestRoom(t, server, alice.GetDefaultRoomVersion(t))
		psjResult := beginPartialStateJoin(t, server, serverRoom, alice)
		defer psjResult.Destroy(t)

		// Alice has now joined the room, and the server is syncing the state in the background.

		// wait for the state_ids request to arrive
		psjResult.AwaitStateIdsRequest(t)

		// restart the homeserver
		err := deployment.Restart(t)
		if err != nil {
			t.Errorf("Failed to restart homeserver: %s", err)
		}

		// attempts to sync should block. Fire off a goroutine to try it.
		syncResponseChan := make(chan gjson.Result)
		go func() {
			response, _ := alice.MustSync(t, client.SyncReq{})
			syncResponseChan <- response
			close(syncResponseChan)
		}()

		// we expect another state_ids request to arrive.
		// we'd do another AwaitStateIdsRequest, except it's single-use.

		// the client-side requests should still be waiting
		select {
		case <-syncResponseChan:
			t.Fatalf("Sync completed before state resync complete")
		default:
		}

		// release the federation /state response
		psjResult.FinishStateRequest()

		// the /sync request should now complete, with the new room
		var syncRes gjson.Result
		select {
		case <-time.After(1 * time.Second):
			t.Fatalf("/sync request request did not complete")
		case syncRes = <-syncResponseChan:
		}

		roomRes := syncRes.Get("rooms.join." + client.GjsonEscape(serverRoom.RoomID))
		if !roomRes.Exists() {
			t.Fatalf("/sync completed without join to new room\n")
		}
	})

	// test that a partial-state join can fall back to other homeservers when re-syncing
	// partial state.
	t.Run("PartialStateJoinSyncsUsingOtherHomeservers", func(t *testing.T) {
		// set up 3 homeservers: hs1, hs2 and complement
		deployment := Deploy(t, b.BlueprintFederationTwoLocalOneRemote)
		defer deployment.Destroy(t)
		alice := deployment.Client(t, "hs1", "@alice:hs1")
		charlie := deployment.Client(t, "hs2", "@charlie:hs2")

		// create a public room
		roomID := alice.CreateRoom(t, map[string]interface{}{
			"preset": "public_chat",
		})

		// create the complement homeserver
		server := createTestServer(t, deployment)
		cancelListener := server.Listen()
		defer cancelListener()

		// join complement to the public room
		room := server.MustJoinRoom(t, deployment, "hs1", roomID, server.UserID("david"))

		// we expect a /state_ids request from hs2 after it joins the room
		// we will respond to the request with garbage
		fedStateIdsRequestReceivedWaiter := NewWaiter()
		fedStateIdsSendResponseWaiter := NewWaiter()
		server.Mux().Handle(
			fmt.Sprintf("/_matrix/federation/v1/state_ids/%s", roomID),
			http.HandlerFunc(func(w http.ResponseWriter, req *http.Request) {
				queryParams := req.URL.Query()
				t.Logf("Incoming state_ids request for event %s in room %s", queryParams["event_id"], roomID)
				fedStateIdsRequestReceivedWaiter.Finish()
				fedStateIdsSendResponseWaiter.Wait(t, 60*time.Second)
				t.Logf("Replying to /state_ids request with invalid response")

				w.WriteHeader(200)

				if _, err := w.Write([]byte("{}")); err != nil {
					t.Errorf("Error writing to request: %v", err)
				}
			}),
		).Methods("GET")

		// join charlie on hs2 to the room, via the complement homeserver
		charlie.JoinRoom(t, roomID, []string{server.ServerName()})

		// and let hs1 know that charlie has joined,
		// otherwise hs1 will refuse /state_ids requests
		member_event := room.CurrentState("m.room.member", charlie.UserID).JSON()
		server.MustSendTransaction(t, deployment, "hs1", []json.RawMessage{member_event}, nil)
		alice.MustSyncUntil(t, client.SyncReq{}, client.SyncJoinedTo(charlie.UserID, roomID))

		// wait until hs2 starts syncing state
		fedStateIdsRequestReceivedWaiter.Waitf(t, 5*time.Second, "Waiting for /state_ids request")

		syncResponseChan := make(chan gjson.Result)
		go func() {
			response, _ := charlie.MustSync(t, client.SyncReq{})
			syncResponseChan <- response
			close(syncResponseChan)
		}()

		// the client-side requests should still be waiting
		select {
		case <-syncResponseChan:
			t.Fatalf("hs2 sync completed before state resync complete")
		default:
		}

		// reply to hs2 with a bogus /state_ids response
		fedStateIdsSendResponseWaiter.Finish()

		// charlie's /sync request should now complete, with the new room
		var syncRes gjson.Result
		select {
		case <-time.After(1 * time.Second):
			t.Fatalf("hs2 /sync request request did not complete")
		case syncRes = <-syncResponseChan:
		}

		roomRes := syncRes.Get("rooms.join." + client.GjsonEscape(roomID))
		if !roomRes.Exists() {
			t.Fatalf("hs2 /sync completed without join to new room\n")
		}
	})

	// test a lazy-load-members sync while re-syncing partial state, followed by completion of state syncing,
	// followed by a gappy sync. the gappy sync should include the correct member state,
	// since it was not sent on the previous sync.
	t.Run("GappySyncAfterPartialStateSynced", func(t *testing.T) {
		alice := deployment.RegisterUser(t, "hs1", "t13alice", "secret", false)

		server := createTestServer(t, deployment)
		cancel := server.Listen()
		defer cancel()
		serverRoom := createTestRoom(t, server, alice.GetDefaultRoomVersion(t))
		psjResult := beginPartialStateJoin(t, server, serverRoom, alice)
		defer psjResult.Destroy(t)

		// get a sync token before state syncing finishes.
		syncToken := alice.MustSyncUntil(t,
			client.SyncReq{
				Filter: buildLazyLoadingSyncFilter(nil),
			},
			client.SyncJoinedTo(alice.UserID, serverRoom.RoomID),
		)
		t.Logf("Alice successfully synced")

		// wait for partial state to finish syncing,
		// by waiting for the room to show up in a regular /sync.
		psjResult.AwaitStateIdsRequest(t)
		psjResult.FinishStateRequest()
		alice.MustSyncUntil(t,
			client.SyncReq{},
			client.SyncJoinedTo(alice.UserID, serverRoom.RoomID),
		)

		// make derek send two messages into the room.
		// we will do a gappy sync after, which will only pick up the last message.
		var lastEventID string
		for i := 0; i < 2; i++ {
			event := server.MustCreateEvent(t, serverRoom, b.Event{
				Type:   "m.room.message",
				Sender: server.UserID("derek"),
				Content: map[string]interface{}{
					"msgtype": "m.text",
					"body":    "Message " + strconv.Itoa(i),
				},
			})
			lastEventID = event.EventID()
			serverRoom.AddEvent(event)
			server.MustSendTransaction(t, deployment, "hs1", []json.RawMessage{event.JSON()}, nil)
		}

		// wait for the events to come down a regular /sync.
		alice.MustSyncUntil(t,
			client.SyncReq{},
			client.SyncTimelineHasEventID(serverRoom.RoomID, lastEventID),
		)

		// now do a gappy sync using the sync token from before.
		syncRes, _ := alice.MustSync(t,
			client.SyncReq{
				Since: syncToken,
				Filter: buildLazyLoadingSyncFilter(map[string]interface{}{
					"limit": 1,
				}),
			},
		)

		// check that the state includes derek.
		roomRes := syncRes.Get("rooms.join." + client.GjsonEscape(serverRoom.RoomID))
		if !roomRes.Exists() {
			t.Fatalf("/sync completed without join to new room\n")
		}
		t.Logf("gappy /sync response for %s: %s", serverRoom.RoomID, roomRes)

		timelineMatcher := match.JSONCheckOff("timeline.events",
			[]interface{}{lastEventID},
			func(result gjson.Result) interface{} {
				return result.Map()["event_id"].Str
			}, nil,
		)
		stateMatcher := match.JSONCheckOffAllowUnwanted("state.events",
			[]interface{}{
				"m.room.member|" + server.UserID("derek"),
			}, func(result gjson.Result) interface{} {
				return strings.Join([]string{result.Map()["type"].Str, result.Map()["state_key"].Str}, "|")
			}, nil,
		)
		if err := timelineMatcher([]byte(roomRes.Raw)); err != nil {
			t.Errorf("Unexpected timeline events found in gappy /sync response: %s", err)
		}
		if err := stateMatcher([]byte(roomRes.Raw)); err != nil {
			t.Errorf("Did not find derek's m.room.member event in gappy /sync response: %s", err)
		}
	})

	// regression test for https://github.com/matrix-org/synapse/issues/13001
	//
	// There was an edge case where, if we initially receive lots of events as outliers,
	// and they then get de-outliered as partial state events, we would get stuck in
	// an infinite loop of de-partial-stating.
	t.Run("Resync completes even when events arrive before their prev_events", func(t *testing.T) {
		alice := deployment.RegisterUser(t, "hs1", "t14alice", "secret", false)
		syncToken := getSyncToken(t, alice)

		server := createTestServer(t, deployment)
		cancel := server.Listen()
		defer cancel()
		serverRoom := createTestRoom(t, server, alice.GetDefaultRoomVersion(t))
		psjResult := beginPartialStateJoin(t, server, serverRoom, alice)
		defer psjResult.Destroy(t)

		// Alice has now joined the room, and the server is syncing the state in the background.

		// utility function to wait for a given event to arrive at the remote server.
		// This works simply by polling /event until we get a 200.

		// here's the first event which we *ought* to un-partial-state, but won't
		lateEvent := psjResult.CreateMessageEvent(t, "charlie", nil)

		// next, we want to create 100 outliers. So, charlie creates 100 state events, and
		// then persuades the system under test to create a backwards extremity using those events as
		// part of the room state.
		outliers := make([]*gomatrixserverlib.Event, 100)
		outlierEventIDs := make([]string, len(outliers))
		for i := range outliers {
			body := fmt.Sprintf("outlier event %d", i)
			outliers[i] = server.MustCreateEvent(t, serverRoom, b.Event{
				Type:     "outlier_state",
				Sender:   server.UserID("charlie"),
				StateKey: b.Ptr(fmt.Sprintf("state_%d", i)),
				Content:  map[string]interface{}{"body": body},
			})
			serverRoom.AddEvent(outliers[i])
			outlierEventIDs[i] = outliers[i].EventID()
		}
		t.Logf("Created outliers: %s ... %s", outliers[0].EventID(), outliers[len(outliers)-1].EventID())

		// a couple of regular timeline events to pull in the outliers... Note that these are persisted with *full*
		// state rather than becoming partial state events.
		timelineEvent1 := psjResult.CreateMessageEvent(t, "charlie", nil)
		timelineEvent2 := psjResult.CreateMessageEvent(t, "charlie", nil)

		// dedicated get_missing_event handler for timelineEvent2.
		// we grudgingly return a single event.
		handleGetMissingEventsRequests(t, server, serverRoom,
			[]string{timelineEvent2.EventID()}, []*gomatrixserverlib.Event{timelineEvent1},
		)

		// dedicated state_ids and state handlers for timelineEvent1's prev event (ie, the last outlier event)
		handleStateIdsRequests(t, server, serverRoom, outliers[len(outliers)-1].EventID(),
			serverRoom.AllCurrentState(), nil, nil)
		handleStateRequests(t, server, serverRoom, outliers[len(outliers)-1].EventID(),
			serverRoom.AllCurrentState(), nil, nil)

		// now, send over the most recent event, which will make the server get_missing_events
		// (we will send timelineEvent1), and then request state (we will send all the outliers).
		server.MustSendTransaction(t, deployment, "hs1", []json.RawMessage{timelineEvent2.JSON()}, nil)

		t.Logf("Charlie sent timeline event 2")
		// wait for it to become visible, which implies that all the outliers have been pulled in.
		awaitEventViaSync(t, alice, serverRoom.RoomID, timelineEvent2.EventID(), syncToken)

		// now we send over all the other events in the gap.
		server.MustSendTransaction(t, deployment, "hs1", []json.RawMessage{lateEvent.JSON()}, nil)
		t.Logf("Charlie sent late event")

		for i := 0; i < len(outliers); {
			var transactionEvents []json.RawMessage
			// a transaction can contain max 50 events
			for j := i; j < i+50 && j < len(outliers); j++ {
				transactionEvents = append(transactionEvents, outliers[j].JSON())
			}
			server.MustSendTransaction(t, deployment, "hs1", transactionEvents, nil)
			t.Logf("Charlie sent %d ex-outliers", len(transactionEvents))
			i += len(transactionEvents)
		}

		// wait for the outliers to arrive
		for i := 0; i < len(outliers); i += 10 {
			awaitEventArrival(t, 5*time.Second, alice, serverRoom.RoomID, outliers[i].EventID())
		}
		// ...and wait for the last outlier to arrive
		awaitEventArrival(t, 5*time.Second, alice, serverRoom.RoomID, outliers[len(outliers)-1].EventID())

		// release the federation /state response
		psjResult.FinishStateRequest()

		// alice should be able to sync the room. We can't use SyncJoinedTo here because that looks for the
		// membership event in the response (which we won't see, because all of the outlier events).
		// instead let's just check for the presence of the room in the timeline
		alice.MustSyncUntil(t,
			client.SyncReq{},
			func(clientUserID string, topLevelSyncJSON gjson.Result) error {
				key := "rooms.join." + client.GjsonEscape(serverRoom.RoomID) + ".timeline.events"
				array := topLevelSyncJSON.Get(key)
				if !array.Exists() {
					return fmt.Errorf("Key %s does not exist", key)
				}
				if !array.IsArray() {
					return fmt.Errorf("Key %s exists but it isn't an array", key)
				}
				return nil
			},
		)
		t.Logf("Alice successfully synced")
	})

	// test that any rejected events that are sent during the partial-state phase
	// do not suddenly become un-rejected during the resync
	t.Run("Rejected events remain rejected after resync", func(t *testing.T) {
		alice := deployment.RegisterUser(t, "hs1", "t15alice", "secret", false)
		syncToken := getSyncToken(t, alice)

		server := createTestServer(t, deployment)
		cancel := server.Listen()
		defer cancel()
		serverRoom := createTestRoom(t, server, alice.GetDefaultRoomVersion(t))
		psjResult := beginPartialStateJoin(t, server, serverRoom, alice)
		defer psjResult.Destroy(t)

		// the HS will make an /event_auth request for the event
		federation.HandleEventAuthRequests()(server)

		// derek sends a state event, despite not having permission to send state. This should be rejected.
		badStateEvent := server.MustCreateEvent(t, serverRoom, b.Event{
			Type:     "m.room.test",
			StateKey: b.Ptr(""),
			Sender:   server.UserID("derek"),
			Content: map[string]interface{}{
				"body": "bad state event",
			},
		})
		// add to the timeline, but not the state (so that when testReceiveEventDuringPartialStateJoin checks the state,
		// it doesn't expect to see this)
		serverRoom.Timeline = append(serverRoom.Timeline, badStateEvent)
		serverRoom.Depth = badStateEvent.Depth()
		serverRoom.ForwardExtremities = []string{badStateEvent.EventID()}
		t.Logf("derek created bad state event %s", badStateEvent.EventID())

		// we also create a regular event which should be accepted, to act as a sentinel
		sentinelEvent := psjResult.CreateMessageEvent(t, "charlie", nil)
		serverRoom.AddEvent(sentinelEvent)
		t.Logf("charlie created sentinel event %s", sentinelEvent.EventID())

		server.MustSendTransaction(t, deployment, "hs1",
			[]json.RawMessage{badStateEvent.JSON(), sentinelEvent.JSON()}, nil)

		// wait for the sentinel event to be visible
		syncToken = awaitEventViaSync(t, alice, serverRoom.RoomID, sentinelEvent.EventID(), syncToken)

		// ... and check that the bad state event is *not* visible
		must.MatchResponse(t,
			alice.DoFunc(t, "GET", []string{"_matrix", "client", "r0", "rooms", serverRoom.RoomID, "event", badStateEvent.EventID()}),
			match.HTTPResponse{
				StatusCode: 404,
				JSON: []match.JSON{
					match.JSONKeyEqual("errcode", "M_NOT_FOUND"),
				},
			},
		)

		// one more (non-state) event, for testReceiveEventDuringPartialStateJoin
		event := psjResult.CreateMessageEvent(t, "charlie", nil)
		t.Logf("charlie created regular timeline event %s", event.EventID())
		testReceiveEventDuringPartialStateJoin(t, deployment, alice, psjResult, event, syncToken)

		// check that the bad state event is *still* not visible
		must.MatchResponse(t,
			alice.DoFunc(t, "GET", []string{"_matrix", "client", "r0", "rooms", serverRoom.RoomID, "event", badStateEvent.EventID()}),
			match.HTTPResponse{
				StatusCode: 404,
				JSON: []match.JSON{
					match.JSONKeyEqual("errcode", "M_NOT_FOUND"),
				},
			},
		)
	})

	t.Run("State accepted incorrectly", func(t *testing.T) {
		alice := deployment.RegisterUser(t, "hs1", "t16alice", "secret", false)
		syncToken := getSyncToken(t, alice)
		server := createTestServer(t, deployment)
		cancel := server.Listen()
		defer cancel()

		// the HS will make an /event_auth request for the event
		federation.HandleEventAuthRequests()(server)

		// create the room on the complement server, with charlie as the founder, and derek as a user with permission
		// to send state. He later leaves.
		roomVer := alice.GetDefaultRoomVersion(t)
		charlie := server.UserID("charlie")
		derek := server.UserID("derek")
		initialRoomEvents := federation.InitialRoomEvents(roomVer, charlie)
		// update the users map in the PL event
		for _, ev := range initialRoomEvents {
			if ev.Type == "m.room.power_levels" {
				ev.Content["users"] = map[string]int64{charlie: 100, derek: 50}
			}
		}
		serverRoom := server.MustMakeRoom(t, roomVer, initialRoomEvents)

		// derek joins
		derekJoinEvent := createJoinEvent(t, server, serverRoom, derek)
		serverRoom.AddEvent(derekJoinEvent)

		// ... and leaves again
		derekLeaveEvent := createLeaveEvent(t, server, serverRoom, derek)
		serverRoom.AddEvent(derekLeaveEvent)

		psjResult := beginPartialStateJoin(t, server, serverRoom, alice)
		defer psjResult.Destroy(t)

		// derek now sends a state event with auth_events that say he was in the room. It will be
		// accepted during the faster join, but should then ultimately be rejected.
		badStateEvent := server.MustCreateEvent(t, serverRoom, b.Event{
			Type:     "m.room.test",
			StateKey: b.Ptr(""),
			Sender:   derek,
			Content: map[string]interface{}{
				"body": "bad state event",
			},
			AuthEvents: serverRoom.EventIDsOrReferences([]*gomatrixserverlib.Event{
				serverRoom.CurrentState("m.room.create", ""),
				serverRoom.CurrentState("m.room.power_levels", ""),
				derekJoinEvent,
			}),
		})
		// add to the timeline, but not the state (so that when testReceiveEventDuringPartialStateJoin checks the state,
		// it doesn't expect to see this)
		serverRoom.Timeline = append(serverRoom.Timeline, badStateEvent)
		serverRoom.Depth = badStateEvent.Depth()
		serverRoom.ForwardExtremities = []string{badStateEvent.EventID()}
		t.Logf("derek created bad state event %s with auth events %#v", badStateEvent.EventID(), badStateEvent.AuthEventIDs())
		server.MustSendTransaction(t, deployment, "hs1", []json.RawMessage{badStateEvent.JSON()}, nil)

		// the bad state event should be visible at this point
		syncToken = awaitEventViaSync(t, alice, serverRoom.RoomID, badStateEvent.EventID(), syncToken)

		// now finish up the partial join.
		event := psjResult.CreateMessageEvent(t, "charlie", nil)
		t.Logf("charlie created regular timeline event %s", event.EventID())
		testReceiveEventDuringPartialStateJoin(t, deployment, alice, psjResult, event, syncToken)

		// the bad state event should now *not* be visible
		must.MatchResponse(t,
			alice.DoFunc(t, "GET", []string{"_matrix", "client", "r0", "rooms", serverRoom.RoomID, "event", badStateEvent.EventID()}),
			match.HTTPResponse{
				StatusCode: 404,
				JSON: []match.JSON{
					match.JSONKeyEqual("errcode", "M_NOT_FOUND"),
				},
			},
		)
	})

	t.Run("State rejected incorrectly", func(t *testing.T) {
		alice := deployment.RegisterUser(t, "hs1", "t17alice", "secret", false)
		syncToken := getSyncToken(t, alice)
		server := createTestServer(t, deployment)
		cancel := server.Listen()
		defer cancel()

		// the HS will make an /event_auth request for the event
		federation.HandleEventAuthRequests()(server)

		// create the room on the complement server, with charlie as the founder, derek as a user with permission
		// to kick users, and elsie as a bystander who has permission to send state.
		roomVer := alice.GetDefaultRoomVersion(t)
		charlie := server.UserID("charlie")
		derek := server.UserID("derek")
		elsie := server.UserID("elsie")
		initialRoomEvents := federation.InitialRoomEvents(roomVer, charlie)
		// update the users map in the PL event
		for _, ev := range initialRoomEvents {
			if ev.Type == "m.room.power_levels" {
				ev.Content["users"] = map[string]int64{charlie: 100, derek: 100, elsie: 50}
			}
		}
		serverRoom := server.MustMakeRoom(t, roomVer, initialRoomEvents)

		// derek joins
		derekJoinEvent := createJoinEvent(t, server, serverRoom, derek)
		serverRoom.AddEvent(derekJoinEvent)

		// ... and leaves again
		derekLeaveEvent := createLeaveEvent(t, server, serverRoom, derek)
		serverRoom.AddEvent(derekLeaveEvent)

		// Elsie joins
		elsieJoinEvent := createJoinEvent(t, server, serverRoom, elsie)
		serverRoom.AddEvent(elsieJoinEvent)

		psjResult := beginPartialStateJoin(t, server, serverRoom, alice)
		defer psjResult.Destroy(t)

		// Derek now kicks Elsie, with auth_events that say he was in the room. It will be
		// accepted during the faster join, but should then ultimately be rejected.
		badKickEvent := server.MustCreateEvent(t, serverRoom, b.Event{
			Type:     "m.room.member",
			StateKey: &elsie,
			Sender:   derek,
			Content:  map[string]interface{}{"membership": "leave"},
			AuthEvents: serverRoom.EventIDsOrReferences([]*gomatrixserverlib.Event{
				serverRoom.CurrentState("m.room.create", ""),
				serverRoom.CurrentState("m.room.power_levels", ""),
				derekJoinEvent,
				elsieJoinEvent,
			}),
		})
		// add to the timeline, but not the state (so that when testReceiveEventDuringPartialStateJoin checks the state,
		// it doesn't expect to see this)
		serverRoom.Timeline = append(serverRoom.Timeline, badKickEvent)
		serverRoom.Depth = badKickEvent.Depth()
		serverRoom.ForwardExtremities = []string{badKickEvent.EventID()}
		t.Logf("derek created bad kick event %s with auth events %#v", badKickEvent.EventID(), badKickEvent.AuthEventIDs())

		// elsie sends some state. This should be rejected during the faster join, but ultimately accepted.
		rejectedStateEvent := server.MustCreateEvent(t, serverRoom, b.Event{
			Type:     "m.room.test",
			StateKey: b.Ptr(""),
			Sender:   elsie,
			Content:  map[string]interface{}{"body": "rejected state"},
			AuthEvents: serverRoom.EventIDsOrReferences([]*gomatrixserverlib.Event{
				serverRoom.CurrentState("m.room.create", ""),
				serverRoom.CurrentState("m.room.power_levels", ""),
				elsieJoinEvent,
			}),
		})
		serverRoom.AddEvent(rejectedStateEvent)
		t.Logf("elsie created state event %s", rejectedStateEvent.EventID())

		// we also create a regular event which should be accepted, to act as a sentinel
		sentinelEvent := psjResult.CreateMessageEvent(t, "charlie", nil)
		serverRoom.AddEvent(sentinelEvent)
		t.Logf("charlie created sentinel event %s", sentinelEvent.EventID())

		server.MustSendTransaction(t, deployment, "hs1",
			[]json.RawMessage{badKickEvent.JSON(), rejectedStateEvent.JSON(), sentinelEvent.JSON()}, nil)

		// the bad kick event should be visible at this point
		awaitEventViaSync(t, alice, serverRoom.RoomID, badKickEvent.EventID(), syncToken)

		// ... but the rejected state event should not.
		syncToken = awaitEventViaSync(t, alice, serverRoom.RoomID, sentinelEvent.EventID(), syncToken)
		must.MatchResponse(t,
			alice.DoFunc(t, "GET", []string{"_matrix", "client", "r0", "rooms", serverRoom.RoomID, "event", rejectedStateEvent.EventID()}),
			match.HTTPResponse{
				StatusCode: 404,
				JSON: []match.JSON{
					match.JSONKeyEqual("errcode", "M_NOT_FOUND"),
				},
			},
		)

		// now finish up the partial join.
		event := psjResult.CreateMessageEvent(t, "charlie", nil)
		t.Logf("charlie created regular timeline event %s", event.EventID())
		testReceiveEventDuringPartialStateJoin(t, deployment, alice, psjResult, event, syncToken)

		// the bad kick event should now *not* be visible
		must.MatchResponse(t,
			alice.DoFunc(t, "GET", []string{"_matrix", "client", "r0", "rooms", serverRoom.RoomID, "event", badKickEvent.EventID()}),
			match.HTTPResponse{
				StatusCode: 404,
				JSON: []match.JSON{
					match.JSONKeyEqual("errcode", "M_NOT_FOUND"),
				},
			},
		)
	})

	// when the server is in the middle of a partial state join, it should not accept
	// /make_join because it can't give a full answer.
	t.Run("Rejects make_join during partial join", func(t *testing.T) {
		// In this test, we have 3 homeservers:
		//   hs1 (the server under test) with @t18alice:hs1
		//     This is the server that will be in the middle of a partial join.
		//   testServer1 (a Complement test server) with @bob:<server name>
		//     This is the server that created the room originally.
		//   testServer2 (another Complement test server) with @charlie:<server name>
		//     This is the server that will try to make a join via testServer1.
		alice := deployment.RegisterUser(t, "hs1", "t18alice", "secret", false)

		testServer1 := createTestServer(t, deployment)
		cancel := testServer1.Listen()
		defer cancel()
		serverRoom := createTestRoom(t, testServer1, alice.GetDefaultRoomVersion(t))
		roomID := serverRoom.RoomID
		psjResult := beginPartialStateJoin(t, testServer1, serverRoom, alice)
		defer psjResult.Destroy(t)

		// The partial join is now in progress.
		// Let's have a new test server rock up and ask to join the room by making a
		// /make_join request.

		testServer2 := createTestServer(t, deployment)
		cancel2 := testServer2.Listen()
		defer cancel2()

		fedClient2 := testServer2.FederationClient(deployment)

		// charlie sends a make_join
		_, err := fedClient2.MakeJoin(context.Background(), gomatrixserverlib.ServerName(testServer2.ServerName()), "hs1", roomID, testServer2.UserID("charlie"), federation.SupportedRoomVersions())

		if err == nil {
			t.Errorf("MakeJoin returned 200, want 404")
		} else if httpError, ok := err.(gomatrix.HTTPError); ok {
			t.Logf("MakeJoin => %d/%s", httpError.Code, string(httpError.Contents))
			if httpError.Code != 404 {
				t.Errorf("expected 404, got %d", httpError.Code)
			}
			errcode := must.GetJSONFieldStr(t, httpError.Contents, "errcode")
			if errcode != "M_NOT_FOUND" {
				t.Errorf("errcode: got %s, want M_NOT_FOUND", errcode)
			}
		} else {
			t.Errorf("MakeJoin: non-HTTPError: %v", err)
		}
	})

	// when the server is in the middle of a partial state join, it should not accept
	// /send_join because it can't give a full answer.
	t.Run("Rejects send_join during partial join", func(t *testing.T) {
		// In this test, we have 3 homeservers:
		//   hs1 (the server under test) with @t19alice:hs1
		//     This is the server that will be in the middle of a partial join.
		//   testServer1 (a Complement test server) with @charlie:<server name>
		//     This is the server that will create the room originally.
		//   testServer2 (another Complement test server) with @daniel:<server name>
		//     This is the server that will try to join the room via hs2,
		//     but only after using hs1 to /make_join (as otherwise we have no way
		//     of being able to build a request to /send_join)
		//
		alice := deployment.RegisterUser(t, "hs1", "t19alice", "secret", false)

		testServer1 := createTestServer(t, deployment)
		cancel := testServer1.Listen()
		defer cancel()
		serverRoom := createTestRoom(t, testServer1, alice.GetDefaultRoomVersion(t))
		psjResult := beginPartialStateJoin(t, testServer1, serverRoom, alice)
		defer psjResult.Destroy(t)

		// hs1's partial join is now in progress.
		// Let's have a test server rock up and ask to /send_join in the room via hs1.
		// To do that, we need to /make_join first.
		// Asking hs1 to /make_join won't work, because it should reject that request.
		// To work around that, we /make_join via hs2.

		testServer2 := createTestServer(t, deployment)
		cancel2 := testServer2.Listen()
		defer cancel2()

		fedClient2 := testServer2.FederationClient(deployment)

		// Manually /make_join via testServer1.
		// This is permissible because testServer1 is fully joined to the room.
		// We can't actually use /make_join because host.docker.internal doesn't resolve,
		// so compute it without making any requests:
		makeJoinResp, err := federation.MakeRespMakeJoin(testServer1, serverRoom, testServer2.UserID("daniel"))
		if err != nil {
			t.Fatalf("MakeRespMakeJoin failed : %s", err)
		}

		// daniel then tries to /send_join via the homeserver under test
		joinEvent, err := makeJoinResp.JoinEvent.Build(time.Now(), gomatrixserverlib.ServerName(testServer2.ServerName()), testServer2.KeyID, testServer2.Priv, makeJoinResp.RoomVersion)
		must.NotError(t, "JoinEvent.Build", err)

		// SendJoin should return a 404 because the homeserver under test has not
		// finished its partial join.
		_, err = fedClient2.SendJoin(context.Background(), gomatrixserverlib.ServerName(testServer2.ServerName()), "hs1", joinEvent)
		if err == nil {
			t.Errorf("SendJoin returned 200, want 404")
		} else if httpError, ok := err.(gomatrix.HTTPError); ok {
			t.Logf("SendJoin => %d/%s", httpError.Code, string(httpError.Contents))
			if httpError.Code != 404 {
				t.Errorf("expected 404, got %d", httpError.Code)
			}
			errcode := must.GetJSONFieldStr(t, httpError.Contents, "errcode")
			if errcode != "M_NOT_FOUND" {
				t.Errorf("errcode: got %s, want M_NOT_FOUND", errcode)
			}
		} else {
			t.Errorf("SendJoin: non-HTTPError: %v", err)
		}
	})

	// test that a /joined_members request made during a partial-state /send_join
	// request blocks until the state is correctly synced.
	t.Run("joined_members blocks during partial state join", func(t *testing.T) {
		alice := deployment.RegisterUser(t, "hs1", "t20alice", "secret", false)

		server := createTestServer(t, deployment)
		cancel := server.Listen()
		defer cancel()
		serverRoom := createTestRoom(t, server, alice.GetDefaultRoomVersion(t))
		psjResult := beginPartialStateJoin(t, server, serverRoom, alice)
		defer psjResult.Destroy(t)

		// Alice has now joined the room, and the server is syncing the state in the background.

		// attempts to sync should now block. Fire off a goroutine to try it.
		jmResponseChan := make(chan *http.Response)
		go func() {
			response := alice.MustDoFunc(t, "GET", []string{"_matrix", "client", "v3", "rooms", serverRoom.RoomID, "joined_members"})
			jmResponseChan <- response
			close(jmResponseChan)
		}()

		// wait for the state_ids request to arrive
		psjResult.AwaitStateIdsRequest(t)

		// the client-side requests should still be waiting
		select {
		case <-jmResponseChan:
			t.Fatalf("/joined_members completed before state resync complete. Expected it to block.")
		default:
		}

		// release the federation /state response
		psjResult.FinishStateRequest()

		// the /joined_members request should now complete, with the new room
		var jmRes *http.Response
		select {
		case <-time.After(1 * time.Second):
			t.Fatalf("/joined_members request request did not complete. Expected it to complete.")
		case jmRes = <-jmResponseChan:
		}

		derekUserID := client.GjsonEscape(server.UserID("derek"))

		must.MatchResponse(t, jmRes, match.HTTPResponse{
			JSON: []match.JSON{
				match.JSONKeyPresent("joined"),
				match.JSONKeyPresent("joined." + alice.UserID),
				match.JSONKeyPresent("joined." + alice.UserID + ".display_name"),
				match.JSONKeyPresent("joined." + alice.UserID + ".avatar_url"),
				match.JSONKeyPresent("joined." + derekUserID),
				match.JSONKeyPresent("joined." + derekUserID + ".display_name"),
				match.JSONKeyPresent("joined." + derekUserID + ".avatar_url"),
			},
		})
	})

	// when the server is in the middle of a partial state join, it should not accept
	// /make_knock because it can't give a full answer.
	t.Run("Rejects make_knock during partial join", func(t *testing.T) {
		// In this test, we have 3 homeservers:
		//   hs1 (the server under test) with @t21alice:hs1
		//     This is the server that will be in the middle of a partial join.
		//   testServer1 (a Complement test server) with @bob:<server name>
		//     This is the server that created the room originally.
		//   testServer2 (another Complement test server) with @charlie:<server name>
		//     This is the server that will try to make a knock via testServer1.
		alice := deployment.RegisterUser(t, "hs1", "t21alice", "secret", false)

		testServer1 := createTestServer(t, deployment)
		cancel := testServer1.Listen()
		defer cancel()
		serverRoom := createTestRoom(t, testServer1, alice.GetDefaultRoomVersion(t))
		roomID := serverRoom.RoomID
		psjResult := beginPartialStateJoin(t, testServer1, serverRoom, alice)
		defer psjResult.Destroy(t)

		// The partial join is now in progress.
		// Let's have a new test server rock up and ask to join the room by making a
		// /make_knock request.

		testServer2 := createTestServer(t, deployment)
		cancel2 := testServer2.Listen()
		defer cancel2()

		fedClient2 := testServer2.FederationClient(deployment)

		// charlie sends a make_knock
		_, err := fedClient2.MakeKnock(context.Background(), gomatrixserverlib.ServerName(testServer2.ServerName()), "hs1", roomID, testServer2.UserID("charlie"), federation.SupportedRoomVersions())

		if err == nil {
			t.Errorf("MakeKnock returned 200, want 404")
		} else if httpError, ok := err.(gomatrix.HTTPError); ok {
			t.Logf("MakeKnock => %d/%s", httpError.Code, string(httpError.Contents))
			if httpError.Code != 404 {
				t.Errorf("expected 404, got %d", httpError.Code)
			}
			errcode := must.GetJSONFieldStr(t, httpError.Contents, "errcode")
			if errcode != "M_NOT_FOUND" {
				t.Errorf("errcode: got %s, want M_NOT_FOUND", errcode)
			}
		} else {
			t.Errorf("MakeKnock: non-HTTPError: %v", err)
		}
	})

	// when the server is in the middle of a partial state join, it should not accept
	// /send_knock because it can't give a full answer.
	t.Run("Rejects send_knock during partial join", func(t *testing.T) {
		// In this test, we have 3 homeservers:
		//   hs1 (the server under test) with @t22alice:hs1
		//     This is the server that will be in the middle of a partial join.
		//   testServer1 (a Complement test server) with @charlie:<server name>
		//     This is the server that will create the room originally.
		//   testServer2 (another Complement test server) with @daniel:<server name>
		//     This is the server that will try to knock on the room via hs2,
		//     but only after using hs1 to /make_knock (as otherwise we have no way
		//     of being able to build a request to /send_knock)
		//
		alice := deployment.RegisterUser(t, "hs1", "t22alice", "secret", false)

		testServer1 := createTestServer(t, deployment)
		cancel := testServer1.Listen()
		defer cancel()
		serverRoom := createTestRoom(t, testServer1, alice.GetDefaultRoomVersion(t))
		psjResult := beginPartialStateJoin(t, testServer1, serverRoom, alice)
		defer psjResult.Destroy(t)

		// hs1's partial join is now in progress.
		// Let's have a test server rock up and ask to /send_knock in the room via hs1.
		// To do that, we need to /make_knock first.
		// Asking hs1 to /make_knock won't work, because it should reject that request.
		// To work around that, we /make_knock via hs2.

		testServer2 := createTestServer(t, deployment)
		cancel2 := testServer2.Listen()
		defer cancel2()

		fedClient2 := testServer2.FederationClient(deployment)

		// Manually /make_knock via testServer1.
		// This is permissible because testServer1 is fully joined to the room.
		// We can't actually use /make_knock because host.docker.internal doesn't resolve,
		// so compute it without making any requests:
		makeKnockResp, err := federation.MakeRespMakeKnock(testServer1, serverRoom, testServer2.UserID("daniel"))
		if err != nil {
			t.Fatalf("MakeRespMakeKnock failed : %s", err)
		}

		// daniel then tries to /send_knock via the homeserver under test
		knockEvent, err := makeKnockResp.KnockEvent.Build(time.Now(), gomatrixserverlib.ServerName(testServer2.ServerName()), testServer2.KeyID, testServer2.Priv, makeKnockResp.RoomVersion)
		must.NotError(t, "KnockEvent.Build", err)

		// SendKnock should return a 404 because the homeserver under test has not
		// finished its partial join.
		_, err = fedClient2.SendKnock(context.Background(), gomatrixserverlib.ServerName(testServer2.ServerName()), "hs1", knockEvent)
		if err == nil {
			t.Errorf("SendKnock returned 200, want 404")
		} else if httpError, ok := err.(gomatrix.HTTPError); ok {
			t.Logf("SendKnock => %d/%s", httpError.Code, string(httpError.Contents))
			if httpError.Code != 404 {
				t.Errorf("expected 404, got %d", httpError.Code)
			}
			errcode := must.GetJSONFieldStr(t, httpError.Contents, "errcode")
			if errcode != "M_NOT_FOUND" {
				t.Errorf("errcode: got %s, want M_NOT_FOUND", errcode)
			}
		} else {
			t.Errorf("SendKnock: non-HTTPError: %v", err)
		}
	})
	t.Run("Outgoing device list updates", func(t *testing.T) {
		// setupOutgoingDeviceListUpdateTest sets up two complement homeservers.
		// A room is created on the first complement server, containing only local users.
		// Returns channels for device list updates arriving at the complement homeservers, which
		// can be used with `mustReceiveDeviceListUpdate` and `mustNotReceiveDeviceListUpdate`.
		setupOutgoingDeviceListUpdateTest := func(
			t *testing.T, deployment *docker.Deployment, aliceLocalpart string,
			opts ...func(*federation.Server),
		) (
			alice *client.CSAPI, server1 *federation.Server, server2 *federation.Server,
			deviceListUpdateChannel1 chan gomatrixserverlib.DeviceListUpdateEvent,
			deviceListUpdateChannel2 chan gomatrixserverlib.DeviceListUpdateEvent,
			room *federation.ServerRoom, cleanup func(),
		) {
			alice = deployment.RegisterUser(t, "hs1", aliceLocalpart, "secret", false)

			deviceListUpdateChannel1 = make(chan gomatrixserverlib.DeviceListUpdateEvent, 10)
			deviceListUpdateChannel2 = make(chan gomatrixserverlib.DeviceListUpdateEvent, 10)

			createDeviceListUpdateTestServer := func(
				t *testing.T, deployment *docker.Deployment,
				deviceListUpdateChannel chan gomatrixserverlib.DeviceListUpdateEvent,
				opts ...func(*federation.Server),
			) *federation.Server {
				return createTestServer(t, deployment,
					append(
						opts, // `opts` goes first so that it can override any of the following handlers
						federation.HandleEventAuthRequests(),
						federation.HandleTransactionRequests(
							func(e *gomatrixserverlib.Event) {
								t.Fatalf("Received unexpected PDU: %s", string(e.JSON()))
							},
							func(e gomatrixserverlib.EDU) {
								if e.Type == "m.presence" {
									return
								}
								if e.Type != "m.device_list_update" {
									t.Fatalf("Received unexpected EDU: %s", e)
								}

								t.Logf("Complement server received m.device_list_update: %v", string(e.Content))
								var deviceListUpdate gomatrixserverlib.DeviceListUpdateEvent
								json.Unmarshal(e.Content, &deviceListUpdate)
								deviceListUpdateChannel <- deviceListUpdate
							},
						),
					)...,
				)
			}

			server1 = createDeviceListUpdateTestServer(t, deployment, deviceListUpdateChannel1, opts...)
			server2 = createDeviceListUpdateTestServer(t, deployment, deviceListUpdateChannel2, opts...)
			cancel1 := server1.Listen()
			cancel2 := server2.Listen()

			room = createTestRoom(t, server1, alice.GetDefaultRoomVersion(t))

			cleanup = func() {
				cancel1()
				cancel2()
				close(deviceListUpdateChannel1)
				close(deviceListUpdateChannel2)
			}
			return
		}

		// renameDevice triggers an outgoing device list update
		// We may want to rewrite this to update keys instead in the future.
		renameDevice := func(t *testing.T, user *client.CSAPI, displayName string) {
			t.Helper()

			user.MustDoFunc(
				t,
				"PUT",
				[]string{"_matrix", "client", "v3", "devices", user.DeviceID},
				client.WithJSONBody(
					t,
					map[string]interface{}{
						"display_name": displayName,
					},
				),
			)

			t.Logf("%s sent device list update.", user.UserID)
		}

		// mustReceiveDeviceListUpdate checks that a complement homeserver has received a device
		// list update since the last call. Only consumes a single device list update.
		mustReceiveDeviceListUpdate := func(
			t *testing.T, channel chan gomatrixserverlib.DeviceListUpdateEvent, errFormat string,
			args ...interface{},
		) {
			t.Helper()

			select {
			case <-time.After(1 * time.Second):
				t.Fatalf(errFormat, args...)
			case <-channel:
			}
		}

		// mustNotReceiveDeviceListUpdate checks that a complement homeserver has not received a
		// device list update since the last call.
		mustNotReceiveDeviceListUpdate := func(
			t *testing.T, channel chan gomatrixserverlib.DeviceListUpdateEvent, errFormat string,
			args ...interface{},
		) {
			t.Helper()

			select {
			case <-time.After(1 * time.Second):
			case <-channel:
				t.Fatalf(errFormat, args...)
			}
		}

		// test that device list updates are sent to the remote homeservers listed in the
		// `/send_join` response in a room with partial state.
		t.Run("Device list updates reach all servers in partial state rooms", func(t *testing.T) {
			alice, server1, server2, deviceListUpdateChannel1, deviceListUpdateChannel2, room, cleanup := setupOutgoingDeviceListUpdateTest(t, deployment, "t23alice")
			defer cleanup()

			// The room starts with @charlie:server1 and @derek:server1 in it.
			// @elsie:server2 joins the room before @t23alice:hs1.
			room.AddEvent(createJoinEvent(t, server2, room, server2.UserID("elsie")))

			// @t23alice:hs1 joins the room.
			psjResult := beginPartialStateJoin(t, server1, room, alice)
			defer psjResult.Destroy(t)

			// Both homeservers should receive device list updates.
			renameDevice(t, alice, "A new device name 1")
			mustReceiveDeviceListUpdate(t, deviceListUpdateChannel1, "@charlie and @derek did not receive device list update.")
			mustReceiveDeviceListUpdate(t, deviceListUpdateChannel2, "@elsie did not receive device list update.")
			t.Log("@charlie, @derek and @elsie received device list update.")

			// Finish the partial state join.
			psjResult.FinishStateRequest()
			awaitPartialStateJoinCompletion(t, room, alice)

			// Both homeservers should still receive device list updates.
			renameDevice(t, alice, "A new device name 2")
			mustReceiveDeviceListUpdate(t, deviceListUpdateChannel1, "@charlie and @derek did not receive device list update.")
			mustReceiveDeviceListUpdate(t, deviceListUpdateChannel2, "@elsie did not receive device list update.")
			t.Log("@charlie, @derek and @elsie received device list update.")
		})

		// test that device list updates are additionally sent to remote homeservers that join after
		// the local homeserver.
		t.Run("Device list updates reach newly joined servers in partial state rooms", func(t *testing.T) {
			alice, server1, server2, deviceListUpdateChannel1, deviceListUpdateChannel2, room, cleanup := setupOutgoingDeviceListUpdateTest(t, deployment, "t24alice")
			defer cleanup()

			// The room starts with @charlie:server1 and @derek:server1 in it.
			// @t24alice:hs1 joins the room.
			psjResult := beginPartialStateJoin(t, server1, room, alice)
			defer psjResult.Destroy(t)

			// Only server1 should receive device list updates.
			renameDevice(t, alice, "A new device name 1")
			mustReceiveDeviceListUpdate(t, deviceListUpdateChannel1, "@charlie and @derek did not receive device list update.")
			mustNotReceiveDeviceListUpdate(t, deviceListUpdateChannel2, "@elsie received device list update unexpectedly.")
			t.Log("@charlie and @derek received device list update.")

			// @elsie:server2 joins the room.
			// Make server1 send the event to the homeserver, since server2's rooms list isn't set
			// up right and it can't answer queries about events in the room.
			joinEvent := createJoinEvent(t, server2, room, server2.UserID("elsie"))
			room.AddEvent(joinEvent)
			server1.MustSendTransaction(t, deployment, "hs1", []json.RawMessage{joinEvent.JSON()}, nil)
			awaitEventViaSync(t, alice, room.RoomID, joinEvent.EventID(), "")

			// Both servers should receive device list updates now.
			renameDevice(t, alice, "A new device name 2")
			mustReceiveDeviceListUpdate(t, deviceListUpdateChannel1, "@charlie and @derek did not receive device list update.")
			mustReceiveDeviceListUpdate(t, deviceListUpdateChannel2, "@elsie did not receive device list update.")
			t.Log("@charlie, @derek and @elsie received device list update.")

			// Finish the partial state join.
			psjResult.FinishStateRequest()
			awaitPartialStateJoinCompletion(t, room, alice)

			// Both homeservers should still receive device list updates.
			renameDevice(t, alice, "A new device name 3")
			mustReceiveDeviceListUpdate(t, deviceListUpdateChannel1, "@charlie and @derek did not receive device list update.")
			mustReceiveDeviceListUpdate(t, deviceListUpdateChannel2, "@elsie did not receive device list update.")
			t.Log("@charlie, @derek and @elsie received device list update.")
		})

		// test that device list updates are sent to the remote homeservers listed in the
		// `/send_join` response in a room with partial state, even after they leave. The homeserver
		// under test must do so, as it has no way of knowing that a remote homeserver has no more
		// users in the room.
		t.Run("Device list updates no longer reach departed servers after partial state join completes", func(t *testing.T) {
			alice, server1, server2, deviceListUpdateChannel1, deviceListUpdateChannel2, room, cleanup := setupOutgoingDeviceListUpdateTest(t, deployment, "t25alice")
			defer cleanup()

			// The room starts with @charlie:server1 and @derek:server1 in it.
			// @elsie:server2 joins the room before @t25alice:hs1.
			room.AddEvent(createJoinEvent(t, server2, room, server2.UserID("elsie")))

			// @t25alice:hs1 joins the room.
			psjResult := beginPartialStateJoin(t, server1, room, alice)
			defer psjResult.Destroy(t)

			// @elsie:server2 leaves the room.
			// Make server1 send the event to the homeserver, since server2's rooms list isn't set
			// up right and it can't answer queries about events in the room.
			leaveEvent := createLeaveEvent(t, server2, room, server2.UserID("elsie"))
			room.AddEvent(leaveEvent)
			server1.MustSendTransaction(t, deployment, "hs1", []json.RawMessage{leaveEvent.JSON()}, nil)
			awaitEventViaSync(t, alice, room.RoomID, leaveEvent.EventID(), "")

			// Both homeservers should receive device list updates, since hs1 cannot know that
			// @elsie was the last user from server2 in the room.
			renameDevice(t, alice, "A new device name 1")
			mustReceiveDeviceListUpdate(t, deviceListUpdateChannel1, "@charlie and @derek did not receive device list update.")
			mustReceiveDeviceListUpdate(t, deviceListUpdateChannel2, "@elsie did not receive device list update.")
			t.Log("@charlie, @derek and @elsie received device list update.")

			// Finish the partial state join.
			psjResult.FinishStateRequest()
			awaitPartialStateJoinCompletion(t, room, alice)

			// @elsie:server2 should no longer receive device list updates.
			renameDevice(t, alice, "A new device name 2")
			mustReceiveDeviceListUpdate(t, deviceListUpdateChannel1, "@charlie and @derek did not receive device list update.")
			mustNotReceiveDeviceListUpdate(t, deviceListUpdateChannel2, "@elsie received device list update unexpectedly.")
			t.Log("@charlie and @derek received device list update.")
		})

		// setupIncorrectlyAcceptedKick joins the homeserver under test to a room, then joins
		// @elsie:server2 and sends an invalid event to kick @elsie:server2 from the room.
		// As a side effect, @derek is promoted to admin and leaves the room before the homeserver
		// under test joins.
		setupIncorrectlyAcceptedKick := func(
			t *testing.T, deployment *docker.Deployment, alice *client.CSAPI,
			server1 *federation.Server, server2 *federation.Server,
			deviceListUpdateChannel1 chan gomatrixserverlib.DeviceListUpdateEvent,
			deviceListUpdateChannel2 chan gomatrixserverlib.DeviceListUpdateEvent,
			room *federation.ServerRoom,
		) (syncToken string, psjResult partialStateJoinResult) {
			derek := server1.UserID("derek")
			elsie := server2.UserID("elsie")

			// The room starts with @charlie:server1 and @derek:server1 in it.
			// @derek:server1 becomes an admin.
			var powerLevelsContent map[string]interface{}
			json.Unmarshal(room.CurrentState("m.room.power_levels", "").Content(), &powerLevelsContent)
			powerLevelsContent["users"].(map[string]interface{})[derek] = 100
			room.AddEvent(server1.MustCreateEvent(t, room, b.Event{
				Type:     "m.room.power_levels",
				StateKey: b.Ptr(""),
				Sender:   server1.UserID("charlie"),
				Content:  powerLevelsContent,
			}))

			// @derek:server1 leaves the room.
			derekJoinEvent := room.CurrentState("m.room.member", derek)
			derekLeaveEvent := createLeaveEvent(t, server1, room, derek)
			room.AddEvent(derekLeaveEvent)

			// @alice:hs1 joins the room.
			psjResult = beginPartialStateJoin(t, server1, room, alice)

			// @elsie:server2 joins the room.
			// Make server1 send the event to the homeserver, since server2's rooms list isn't set
			// up right and it can't answer queries about events in the room.
			joinEvent := createJoinEvent(t, server2, room, elsie)
			room.AddEvent(joinEvent)
			server1.MustSendTransaction(t, deployment, "hs1", []json.RawMessage{joinEvent.JSON()}, nil)
			syncToken = awaitEventViaSync(t, alice, room.RoomID, joinEvent.EventID(), "")

			// Both servers should receive device list updates.
			renameDevice(t, alice, "A new device name 1")
			mustReceiveDeviceListUpdate(t, deviceListUpdateChannel1, "@charlie and @derek did not receive device list update.")
			mustReceiveDeviceListUpdate(t, deviceListUpdateChannel2, "@elsie did not receive device list update.")
			t.Log("@charlie, @derek and @elsie received device list update.")

			// @derek:server1 "kicks" @elsie:server2.
			badKickEvent := server1.MustCreateEvent(t, room, b.Event{
				Type:     "m.room.member",
				StateKey: b.Ptr(elsie),
				Sender:   derek,
				Content:  map[string]interface{}{"membership": "leave"},
				AuthEvents: room.EventIDsOrReferences([]*gomatrixserverlib.Event{
					room.CurrentState("m.room.create", ""),
					room.CurrentState("m.room.power_levels", ""),
					derekJoinEvent,
				}),
			})
			room.Timeline = append(room.Timeline, badKickEvent)
			room.Depth = badKickEvent.Depth()
			room.ForwardExtremities = []string{badKickEvent.EventID()}
			server1.MustSendTransaction(t, deployment, "hs1", []json.RawMessage{badKickEvent.JSON()}, nil)
			awaitEventViaSync(t, alice, room.RoomID, badKickEvent.EventID(), syncToken)

			return syncToken, psjResult
		}

		// setupAnotherSharedRoomThenLeave has @alice:hs1 create a public room, @elsie:server2 join
		// the public room, then leave the partial state room.
		// Returns @alice:hs1's sync token after @elsie:server2 has left the partial state room.
		setupAnotherSharedRoomThenLeave := func(
			t *testing.T, deployment *docker.Deployment, alice *client.CSAPI,
			server1 *federation.Server, server2 *federation.Server,
			partialStateRoom *federation.ServerRoom, syncToken string,
		) string {
			elsie := server2.UserID("elsie")

			// @alice:hs1 creates a public room.
			roomID := alice.CreateRoom(t, map[string]interface{}{"preset": "public_chat"})

			// @elsie:server2 joins the room.
			server2.MustJoinRoom(t, deployment, "hs1", roomID, elsie)
			alice.MustSyncUntil(t,
				client.SyncReq{
					Since:  syncToken,
					Filter: buildLazyLoadingSyncFilter(nil),
				},
				client.SyncJoinedTo(elsie, roomID),
			)

			// @elsie:server2 leaves the room.
			// Make server1 send the event to the homeserver, since server2's rooms list isn't set
			// up right and it can't answer queries about events in the room.
			leaveEvent := createLeaveEvent(t, server2, partialStateRoom, elsie)
			partialStateRoom.AddEvent(leaveEvent)
			server1.MustSendTransaction(t, deployment, "hs1", []json.RawMessage{leaveEvent.JSON()}, nil)
			syncToken = awaitEventViaSync(t, alice, partialStateRoom.RoomID, leaveEvent.EventID(), syncToken)

			return syncToken
		}

		// testMissedDeviceListUpdateSentOncePartialJoinCompletes takes a room where hs1 incorrectly
		// believes @elsie:server2 not to be present and tests that server2 receives missed device
		// list updates once hs1's partial state join has completed.
		testMissedDeviceListUpdateSentOncePartialJoinCompletes := func(
			t *testing.T, deployment *docker.Deployment, alice *client.CSAPI,
			server1 *federation.Server, server2 *federation.Server,
			deviceListUpdateChannel1 chan gomatrixserverlib.DeviceListUpdateEvent,
			deviceListUpdateChannel2 chan gomatrixserverlib.DeviceListUpdateEvent,
			room *federation.ServerRoom, psjResult partialStateJoinResult, syncToken string,
			withLeave bool,
		) {
			// The homeserver under test incorrectly believes @elsie:server2 is not in the room.
			// @elsie:server2 should miss device list updates.
			renameDevice(t, alice, "A new device name 2")
			mustReceiveDeviceListUpdate(t, deviceListUpdateChannel1, "@charlie and @derek did not receive device list update.")
			mustNotReceiveDeviceListUpdate(t, deviceListUpdateChannel2, "@elsie received device list update unexpectedly.")
			t.Log("@charlie and @derek received device list update.")

			if withLeave {
				// @elsie:server2 joins a room shared with @alice:hs1 and leaves the partial state room.
				// The homeserver under test cannot simply use the current state of the room to
				// determine which device list updates it must send out once the partial state join
				// completes.
				setupAnotherSharedRoomThenLeave(t, deployment, alice, server1, server2, room, syncToken)
			}

			// Finish the partial state join.
			psjResult.FinishStateRequest()
			awaitPartialStateJoinCompletion(t, room, alice)

			// @elsie:server2 must receive missed device list updates.
			mustReceiveDeviceListUpdate(t, deviceListUpdateChannel2, "@elsie did not receive missed device list update.")
			t.Log("@elsie received missed device list update.")

			// Both homeservers should receive device list updates again.
			renameDevice(t, alice, "A new device name 3")
			mustReceiveDeviceListUpdate(t, deviceListUpdateChannel1, "@charlie and @derek did not receive device list update.")
			mustReceiveDeviceListUpdate(t, deviceListUpdateChannel2, "@elsie did not receive device list update.")
			t.Log("@charlie, @derek and @elsie received device list update.")
		}

		// test that device list updates are sent to remote homeservers incorrectly believed not to
		// be in a room with partial state once the partial state join completes.
		t.Run("Device list updates reach incorrectly kicked servers once partial state join completes", func(t *testing.T) {
			alice, server1, server2, deviceListUpdateChannel1, deviceListUpdateChannel2, room, cleanup := setupOutgoingDeviceListUpdateTest(t, deployment, "t26alice")
			defer cleanup()

			// The room starts with @charlie:server1 and @derek:server1 in it.
			// @t26alice:hs1 joins the room, followed by @elsie:server2.
			// @elsie:server2 is kicked with an invalid event.
			syncToken, psjResult := setupIncorrectlyAcceptedKick(t, deployment, alice, server1, server2, deviceListUpdateChannel1, deviceListUpdateChannel2, room)
			defer psjResult.Destroy(t)

			// @t26alice:hs1 sends out a device list update which is missed by @elsie:server2.
			// @elsie:server2 must receive missed device list updates once the partial state join finishes.
			testMissedDeviceListUpdateSentOncePartialJoinCompletes(t, deployment, alice,
				server1, server2, deviceListUpdateChannel1, deviceListUpdateChannel2, room,
				psjResult, syncToken, false,
			)
		})

		// test that device list updates are sent to remote homeservers incorrectly believed not to
		// be in a room with partial state once the partial state join completes, even if the remote
		// homeserver leaves the room beforehand.
		t.Run("Device list updates reach incorrectly kicked servers once partial state join completes even though remote server left room", func(t *testing.T) {
			alice, server1, server2, deviceListUpdateChannel1, deviceListUpdateChannel2, room, cleanup := setupOutgoingDeviceListUpdateTest(t, deployment, "t27alice")
			defer cleanup()

			// The room starts with @charlie:server1 and @derek:server1 in it.
			// @t27alice:hs1 joins the room, followed by @elsie:server2.
			// @elsie:server2 is kicked with an invalid event.
			syncToken, psjResult := setupIncorrectlyAcceptedKick(t, deployment, alice, server1, server2, deviceListUpdateChannel1, deviceListUpdateChannel2, room)
			defer psjResult.Destroy(t)

			// @t27alice:hs1 sends out a device list update which is missed by @elsie:server2.
			// @elsie:server2 joins another room shared with @t27alice:hs1 and leaves the partial state room.
			// @elsie:server2 must receive missed device list updates once the partial state join finishes.
			testMissedDeviceListUpdateSentOncePartialJoinCompletes(t, deployment, alice,
				server1, server2, deviceListUpdateChannel1, deviceListUpdateChannel2, room,
				psjResult, syncToken, true,
			)
		})

		// handleSendJoinRequestsWithIncompleteServersInRoom responds to `/send_join` requests with a minimal `servers_in_room` list.
		handleSendJoinRequestsWithIncompleteServersInRoom := func(server *federation.Server) {
			server.Mux().Handle("/_matrix/federation/v2/send_join/{roomID}/{eventID}", http.HandlerFunc(func(w http.ResponseWriter, req *http.Request) {
				// Tell the joining server there are no other servers in the room.
				federation.SendJoinRequestsHandler(server, w, req, true, true)
			})).Methods("PUT")
		}

		// test that device list updates are sent to remote homeservers incorrectly omitted from the
		// `/send_join` response once the partial state join completes.
		t.Run("Device list updates reach incorrectly absent servers once partial state join completes", func(t *testing.T) {
			alice, server1, server2, deviceListUpdateChannel1, deviceListUpdateChannel2, room, cleanup := setupOutgoingDeviceListUpdateTest(
				t, deployment, "t28alice", handleSendJoinRequestsWithIncompleteServersInRoom,
			)
			defer cleanup()

			// The room starts with @charlie:server1 and @derek:server1 in it.
			// @elsie:server2 joins the room, followed by @t28alice:hs1.
			// server1 does not tell hs1 that server2 is in the room.
			room.AddEvent(createJoinEvent(t, server2, room, server2.UserID("elsie")))
			psjResult := beginPartialStateJoin(t, server1, room, alice)
			defer psjResult.Destroy(t)

			// @t28alice:hs1 sends out a device list update which is missed by @elsie:server2.
			// @elsie:server2 must receive missed device list updates once the partial state join finishes.
			testMissedDeviceListUpdateSentOncePartialJoinCompletes(t, deployment, alice,
				server1, server2, deviceListUpdateChannel1, deviceListUpdateChannel2, room,
				psjResult, "", false,
			)
		})

		// test that device list updates are sent to remote homeservers incorrectly omitted from the
		// `/send_join` response once the partial state join completes, even if the remote
		// homeserver leaves the room beforehand.
		t.Run("Device list updates reach incorrectly absent servers once partial state join completes even though remote server left room", func(t *testing.T) {
			alice, server1, server2, deviceListUpdateChannel1, deviceListUpdateChannel2, room, cleanup := setupOutgoingDeviceListUpdateTest(
				t, deployment, "t29alice", handleSendJoinRequestsWithIncompleteServersInRoom,
			)
			defer cleanup()

			// The room starts with @charlie:server1 and @derek:server1 in it.
			// @elsie:server2 joins the room, followed by @t29alice:hs1.
			// server1 does not tell hs1 that server2 is in the room.
			room.AddEvent(createJoinEvent(t, server2, room, server2.UserID("elsie")))
			psjResult := beginPartialStateJoin(t, server1, room, alice)
			defer psjResult.Destroy(t)

			// @t29alice:hs1 sends out a device list update which is missed by @elsie:server2.
			// @elsie:server2 joins another room shared with @t29alice:hs1 and leaves the partial state room.
			// @elsie:server2 must receive missed device list updates once the partial state join finishes.
			testMissedDeviceListUpdateSentOncePartialJoinCompletes(t, deployment, alice,
				server1, server2, deviceListUpdateChannel1, deviceListUpdateChannel2, room,
				psjResult, "", true,
			)
		})
	})

	// test that:
	//  * remote device lists are correctly cached or not cached
	//  * local users are told about potential device list changes in `/sync`'s
	//    `device_lists.changed/left`
	//  * local users are told about potential device list changes in `/keys/changes`.
	t.Run("Device list tracking", func(t *testing.T) {
		// setupDeviceListCachingTest sets up a complement homeserver.
		// A room is created on the complement server, containing only local users.
		// Returns a channel for device list requests arriving at the complement homeserver, which
		// can be used with `mustQueryKeysWithFederationRequest` and
		// `mustQueryKeysWithoutFederationRequest`.
		setupDeviceListCachingTest := func(
			t *testing.T, deployment *docker.Deployment, aliceLocalpart string,
		) (
			alice *client.CSAPI, server *federation.Server, userDevicesQueryChannel chan string,
			room *federation.ServerRoom, sendDeviceListUpdate func(string), cleanup func(),
		) {
			alice = deployment.RegisterUser(t, "hs1", aliceLocalpart, "secret", false)

			userDevicesQueryChannel = make(chan string, 1)

			makeRespUserDeviceKeys := func(
				userID string, deviceID string,
			) gomatrixserverlib.RespUserDeviceKeys {
				return gomatrixserverlib.RespUserDeviceKeys{
					UserID:   userID,
					DeviceID: deviceID,
					Algorithms: []string{
						"m.megolm.v1.aes-sha2",
					},
					Keys: map[gomatrixserverlib.KeyID]gomatrixserverlib.Base64Bytes{
						"ed25519:JLAFKJWSCS": []byte("lEuiRJBit0IG6nUf5pUzWTUEsRVVe/HJkoKuEww9ULI"),
					},
					Signatures: map[string]map[gomatrixserverlib.KeyID]gomatrixserverlib.Base64Bytes{
						userID: {
							"ed25519:JLAFKJWSCS": []byte("dSO80A01XiigH3uBiDVx/EjzaoycHcjq9lfQX0uWsqxl2giMIiSPR8a4d291W1ihKJL/a+myXS367WT6NAIcBA"),
						},
					},
				}
			}

			lastDeviceStreamID := int64(2)
			server = createTestServer(t, deployment,
				federation.HandleEventAuthRequests(),
				func(server *federation.Server) {
					server.Mux().HandleFunc("/_matrix/federation/v1/user/devices/{userID}",
						http.HandlerFunc(func(w http.ResponseWriter, req *http.Request) {
							t.Logf("Incoming %s %s", req.Method, req.URL.Path)

							vars := mux.Vars(req)
							userID := vars["userID"]
							deviceID := fmt.Sprintf("%s_device", userID)

							userDevicesQueryChannel <- userID

							// Make up a device list for the user.
							responseBytes, _ := json.Marshal(gomatrixserverlib.RespUserDevices{
								UserID:   userID,
								StreamID: lastDeviceStreamID,
								Devices: []gomatrixserverlib.RespUserDevice{
									{
										DeviceID:    deviceID,
										DisplayName: fmt.Sprintf("%s's device", userID),
										Keys:        makeRespUserDeviceKeys(userID, deviceID),
									},
								},
							})
							w.WriteHeader(200)
							w.Write(responseBytes)
						}),
					).Methods("GET")
				},
				func(server *federation.Server) {
					server.Mux().HandleFunc("/_matrix/federation/v1/user/keys/query",
						http.HandlerFunc(func(w http.ResponseWriter, req *http.Request) {
							t.Logf("Incoming %s %s", req.Method, req.URL.Path)

							body, err := ioutil.ReadAll(req.Body)
							if err != nil {
								t.Fatalf("unable to read /user/keys/query request body: %s", err)
							}

							var queryKeysRequest struct {
								DeviceKeys map[string][]string `json:"device_keys"`
							}
							if err := json.Unmarshal(body, &queryKeysRequest); err != nil {
								t.Fatalf("unable to unmarshall /user/keys/query request body: %s", err)
							}

							// Make up keys for every device requested.
							deviceKeys := make(map[string]map[string]gomatrixserverlib.DeviceKeys)
							for userID := range queryKeysRequest.DeviceKeys {
								userDevicesQueryChannel <- userID

								deviceID := fmt.Sprintf("%s_device", userID)
								deviceKeys[userID] = map[string]gomatrixserverlib.DeviceKeys{
									deviceID: {
										RespUserDeviceKeys: makeRespUserDeviceKeys(userID, deviceID),
									},
								}
							}

							responseBytes, _ := json.Marshal(gomatrixserverlib.RespQueryKeys{
								DeviceKeys: deviceKeys,
							})
							w.WriteHeader(200)
							w.Write(responseBytes)
						}),
					).Methods("POST")
				},
			)

			cancel := server.Listen()

			room = createTestRoom(t, server, alice.GetDefaultRoomVersion(t))

			sendDeviceListUpdate = func(localpart string) {
				t.Helper()

				userID := server.UserID(localpart)
				deviceID := fmt.Sprintf("%s_device", userID)

				// Advance the stream ID by 2 each time, so that the homeserver under test thinks it
				// has missed an update and is forced to make a federation request to request the
				// updated device list.
				lastDeviceStreamID += 2

				keys, _ := json.Marshal(makeRespUserDeviceKeys(userID, deviceID))
				deviceListUpdate, _ := json.Marshal(gomatrixserverlib.DeviceListUpdateEvent{
					UserID:            userID,
					DeviceID:          deviceID,
					DeviceDisplayName: fmt.Sprintf("%s's device", userID),
					StreamID:          lastDeviceStreamID,
					PrevID:            []int64{lastDeviceStreamID - 1},
					Deleted:           false,
					Keys:              keys,
				})
				server.MustSendTransaction(t, deployment, "hs1", []json.RawMessage{}, []gomatrixserverlib.EDU{
					{
						Type:        "m.device_list_update",
						Origin:      server.ServerName(),
						Destination: "hs1",
						Content:     deviceListUpdate,
					},
				})
			}

			cleanup = func() {
				cancel()
				close(userDevicesQueryChannel)
			}
			return
		}

		// mustQueryKeys makes a /keys/query request to the homeserver under test.
		mustQueryKeys := func(t *testing.T, user *client.CSAPI, userID string) {
			t.Helper()

			user.MustDoFunc(t, "POST", []string{"_matrix", "client", "v3", "keys", "query"},
				client.WithJSONBody(t, map[string]interface{}{
					"device_keys": map[string]interface{}{
						userID: []string{},
					},
				}),
			)
		}

		// mustQueryKeysWithFederationRequest makes a /keys/query request to the homeserver under
		// test and checks that the complement homeserver has received a device list request since
		// the previous call to `mustQueryKeysWithFederationRequest` or
		// `mustQueryKeysWithoutFederationRequest`.
		// Accepts the channel for device list requests returned by `setupDeviceListCachingTest`.
		mustQueryKeysWithFederationRequest := func(
			t *testing.T, user *client.CSAPI, userDevicesQueryChannel chan string, userID string,
		) {
			t.Helper()

			mustQueryKeys(t, user, userID)

			if len(userDevicesQueryChannel) == 0 {
				t.Fatalf("%s's device list was cached when it should not be.", userID)
			}

			// Empty the channel.
			for len(userDevicesQueryChannel) > 0 {
				<-userDevicesQueryChannel
			}
		}

		// mustQueryKeysWithoutFederationRequest makes a /keys/query request to the homeserver under
		// test and checks that the complement homeserver has not received a device list request
		// since the previous call to `mustQueryKeysWithFederationRequest` or
		// `mustQueryKeysWithoutFederationRequest`.
		// Accepts the channel for device list requests returned by `setupDeviceListCachingTest`.
		mustQueryKeysWithoutFederationRequest := func(
			t *testing.T, user *client.CSAPI, userDevicesQueryChannel chan string, userID string,
		) {
			t.Helper()

			mustQueryKeys(t, user, userID)

			if len(userDevicesQueryChannel) > 0 {
				t.Fatalf("%s's device list was not cached when it should have been.", userID)
			}

			// Empty the channel.
			for len(userDevicesQueryChannel) > 0 {
				<-userDevicesQueryChannel
			}
		}

		// syncDeviceListsHas checks that `device_lists.changed` or `device_lists.left` contains a
		// given user ID.
		syncDeviceListsHas := func(section string, expectedUserID string) client.SyncCheckOpt {
			jsonPath := fmt.Sprintf("device_lists.%s", section)
			return func(clientUserID string, topLevelSyncJSON gjson.Result) error {
				usersWithChangedDeviceListsArray := topLevelSyncJSON.Get(jsonPath).Array()
				for _, userID := range usersWithChangedDeviceListsArray {
					if userID.Str == expectedUserID {
						return nil
					}
				}
				return fmt.Errorf(
					"syncDeviceListsHas: %s not found in %s",
					expectedUserID,
					jsonPath,
				)
			}
		}

		// mustSyncUntilDeviceListsHas syncs until `device_lists.changed` or `device_lists.left`
		// contains a given user ID.
		// Also tests that /keys/changes returns the same information.
		mustSyncUntilDeviceListsHas := func(
			t *testing.T, user *client.CSAPI, syncToken string, section string,
			expectedUserID string,
		) string {
			t.Helper()

			nextSyncToken := user.MustSyncUntil(
				t,
				client.SyncReq{
					Since:  syncToken,
					Filter: buildLazyLoadingSyncFilter(nil),
				},
				syncDeviceListsHas(section, expectedUserID),
			)

			res := user.MustDoFunc(t, "GET", []string{"_matrix", "client", "v3", "keys", "changes"},
				client.WithQueries(url.Values{
					"from": []string{syncToken},
					"to":   []string{nextSyncToken},
				}),
			)
			must.MatchResponse(t, res, match.HTTPResponse{
				StatusCode: 200,
				JSON: []match.JSON{
					match.JSONCheckOffAllowUnwanted(
						section,
						[]interface{}{expectedUserID},
						func(r gjson.Result) interface{} { return r.Str },
						nil,
					),
				},
			})
			return nextSyncToken
		}

		// tests device list tracking for pre-existing members in a room with partial state.
		// Tests that:
		//  * device lists are not cached for pre-existing members.
		//  * device list updates received while the room has partial state are sent to clients once
		//    fully joined.
		t.Run("Device list tracking for pre-existing members in partial state room", func(t *testing.T) {
			alice, server, userDevicesChannel, room, sendDeviceListUpdate, cleanup := setupDeviceListCachingTest(t, deployment, "t30alice")
			defer cleanup()

			// The room starts with @charlie and @derek in it.

			// @t30alice:hs1 joins the room.
			psjResult := beginPartialStateJoin(t, server, room, alice)
			defer psjResult.Destroy(t)

			// @charlie and @derek's device list ought to not be cached.
			mustQueryKeysWithFederationRequest(t, alice, userDevicesChannel, server.UserID("charlie"))
			mustQueryKeysWithFederationRequest(t, alice, userDevicesChannel, server.UserID("derek"))
			mustQueryKeysWithFederationRequest(t, alice, userDevicesChannel, server.UserID("charlie"))
			mustQueryKeysWithFederationRequest(t, alice, userDevicesChannel, server.UserID("derek"))

			// @charlie sends a message.
			// Depending on the homeserver implementation, @t30alice:hs1 may be told that @charlie's devices are being tracked.
			event := psjResult.CreateMessageEvent(t, "charlie", nil)
			psjResult.Server.MustSendTransaction(t, deployment, "hs1", []json.RawMessage{event.JSON()}, nil)
			syncToken := awaitEventViaSync(t, alice, psjResult.ServerRoom.RoomID, event.EventID(), "")

			// @charlie updates their device list.
			// Depending on the homeserver implementation, @t30alice:hs1 may or may not see the update,
			// independent of what they were told about the tracking of @charlie's device list earlier.
			sendDeviceListUpdate("charlie")

			// Before completing the partial state join, try to wait for the homeserver to finish processing the device list update.
			event = psjResult.CreateMessageEvent(t, "charlie", nil)
			psjResult.Server.MustSendTransaction(t, deployment, "hs1", []json.RawMessage{event.JSON()}, nil)
			awaitEventViaSync(t, alice, psjResult.ServerRoom.RoomID, event.EventID(), syncToken)

			// Finish the partial state join.
			psjResult.FinishStateRequest()
			awaitPartialStateJoinCompletion(t, room, alice)

			// @charlie's device list update ought to have arrived by now.
			mustSyncUntilDeviceListsHas(t, alice, syncToken, "changed", server.UserID("charlie"))

			// Cache @charlie and @derek's device lists.
			mustQueryKeysWithFederationRequest(t, alice, userDevicesChannel, server.UserID("charlie"))
			mustQueryKeysWithFederationRequest(t, alice, userDevicesChannel, server.UserID("derek"))

			// @charlie and @derek's device lists ought to be cached now.
			mustQueryKeysWithoutFederationRequest(t, alice, userDevicesChannel, server.UserID("charlie"))
			mustQueryKeysWithoutFederationRequest(t, alice, userDevicesChannel, server.UserID("derek"))
		})

		// test device list tracking when a pre-existing member in a room with partial state joins
		// another shared room and starts being tracked for real.
		t.Run("Device list tracking when pre-existing members in partial state room join another shared room", func(t *testing.T) {
			alice, server, _, room, sendDeviceListUpdate, cleanup := setupDeviceListCachingTest(t, deployment, "t31alice")
			defer cleanup()

			// The room starts with @charlie and @derek in it.

			// @t31alice:hs1 joins the room.
			psjResult := beginPartialStateJoin(t, server, room, alice)
			defer psjResult.Destroy(t)

			// @charlie sends a message.
			// Depending on the homeserver implementation, @t31alice:hs1 may be told that @charlie's devices are being tracked.
			event := psjResult.CreateMessageEvent(t, "charlie", nil)
			psjResult.Server.MustSendTransaction(t, deployment, "hs1", []json.RawMessage{event.JSON()}, nil)
			syncToken := awaitEventViaSync(t, alice, psjResult.ServerRoom.RoomID, event.EventID(), "")

			// @charlie updates their device list.
			// Depending on the homeserver implementation, @t31alice:hs1 may or may not see the update,
			// independent of what they were told about the tracking of @charlie's device list earlier.
			sendDeviceListUpdate("charlie")

			// @alice:hs1 creates a public room.
			otherRoomID := alice.CreateRoom(t, map[string]interface{}{"preset": "public_chat"})

			// @charlie joins the room.
			// Now @charlie's device list is definitely being tracked.
			server.MustJoinRoom(t, deployment, "hs1", otherRoomID, server.UserID("charlie"))
			alice.MustSyncUntil(t,
				client.SyncReq{
					Since:  syncToken,
					Filter: buildLazyLoadingSyncFilter(nil),
				},
				client.SyncJoinedTo(server.UserID("charlie"), otherRoomID),
			)

			// Depending on the homeserver implementation, @t31alice:hs1 must have been told that either:
			//  * charlie updated their device list, or
			//  * charlie's device list is being tracked now, for real.
			mustSyncUntilDeviceListsHas(t, alice, syncToken, "changed", server.UserID("charlie"))
		})

		// test device list tracking for users that join after the local homeserver.
		// It is expected that device list tracking works as normal for such users.
		t.Run("Device list tracked for new members in partial state room", func(t *testing.T) {
			alice, server, userDevicesChannel, room, sendDeviceListUpdate, cleanup := setupDeviceListCachingTest(t, deployment, "t32alice")
			defer cleanup()

			// The room starts with @charlie and @derek in it.

			// @t32alice:hs1 joins the room.
			psjResult := beginPartialStateJoin(t, server, room, alice)
			defer psjResult.Destroy(t)

			syncToken := getSyncToken(t, alice)

			// @elsie joins the room.
			joinEvent := createJoinEvent(t, server, room, server.UserID("elsie"))
			room.AddEvent(joinEvent)
			server.MustSendTransaction(t, deployment, "hs1", []json.RawMessage{joinEvent.JSON()}, nil)
			awaitEventViaSync(t, alice, room.RoomID, joinEvent.EventID(), syncToken)

			// hs1 should now be tracking @elsie's device list. Enforce this in two steps:
			// 1) Have Alice request Elsie's keys via the CS API and check
			// that hs1 makes a federation request to serve Alice's request.
			// 2) Repeat Alice's request and check that hs1 does _not_ make a
			// second federation request. This proves that hs1 has cached the
			// response from the first step.
			syncToken = mustSyncUntilDeviceListsHas(t, alice, syncToken, "changed", server.UserID("elsie"))
			mustQueryKeysWithFederationRequest(t, alice, userDevicesChannel, server.UserID("elsie"))
			mustQueryKeysWithoutFederationRequest(t, alice, userDevicesChannel, server.UserID("elsie"))

			// @elsie updates their device list.
			// @t32alice:hs1 ought to be notified.
			sendDeviceListUpdate("elsie")
			mustSyncUntilDeviceListsHas(t, alice, syncToken, "changed", server.UserID("elsie"))
			mustQueryKeysWithFederationRequest(t, alice, userDevicesChannel, server.UserID("elsie"))
			// Again, hs1 should have cached @elsie's device list.
			// hs1 should not require a second federation request if Alice rerequests @elsie's keys.
			mustQueryKeysWithoutFederationRequest(t, alice, userDevicesChannel, server.UserID("elsie"))

			// Finish the partial state join.
			psjResult.FinishStateRequest()
			awaitPartialStateJoinCompletion(t, room, alice)

			// @elsie's device list ought to still be cached.
			mustQueryKeysWithoutFederationRequest(t, alice, userDevicesChannel, server.UserID("elsie"))
		})

		// test that device lists stop being tracked when a user leaves before the partial state
		// join completes.
		// Similar to the previous test, except @elsie leaves before the partial state join
		// completes.
		t.Run("Device list no longer tracked when new member leaves partial state room", func(t *testing.T) {
			alice, server, userDevicesChannel, room, _, cleanup := setupDeviceListCachingTest(t, deployment, "t33alice")
			defer cleanup()

			// The room starts with @charlie and @derek in it.

			// @t33alice:hs1 joins the room.
			psjResult := beginPartialStateJoin(t, server, room, alice)
			defer psjResult.Destroy(t)

			syncToken := getSyncToken(t, alice)

			// @elsie joins the room.
			joinEvent := createJoinEvent(t, server, room, server.UserID("elsie"))
			room.AddEvent(joinEvent)
			server.MustSendTransaction(t, deployment, "hs1", []json.RawMessage{joinEvent.JSON()}, nil)
			awaitEventViaSync(t, alice, room.RoomID, joinEvent.EventID(), syncToken)

			// hs1 should now be tracking @elsie's device list. Enforce this in two steps:
			// 1) Have Alice request Elsie's keys via the CS API and check
			// that hs1 makes a federation request to serve Alice's request.
			// 2) Repeat Alice's request and check that hs1 does _not_ make a
			// second federation request. This proves that hs1 has cached the
			// response from the first step.
			syncToken = mustSyncUntilDeviceListsHas(t, alice, syncToken, "changed", server.UserID("elsie"))
			mustQueryKeysWithFederationRequest(t, alice, userDevicesChannel, server.UserID("elsie"))
			mustQueryKeysWithoutFederationRequest(t, alice, userDevicesChannel, server.UserID("elsie"))

			// @elsie leaves the room.
			leaveEvent := createLeaveEvent(t, server, room, server.UserID("elsie"))
			room.AddEvent(leaveEvent)
			server.MustSendTransaction(t, deployment, "hs1", []json.RawMessage{leaveEvent.JSON()}, nil)
			awaitEventViaSync(t, alice, room.RoomID, leaveEvent.EventID(), syncToken)

			// hs1 should no longer be tracking elsie's device list; subsequent
			// key requests from alice require a federation request.
			mustSyncUntilDeviceListsHas(t, alice, syncToken, "left", server.UserID("elsie"))
			mustQueryKeysWithFederationRequest(t, alice, userDevicesChannel, server.UserID("elsie"))
		})

		// test that device lists stop being tracked when leaving a partial state room before the
		// partial state join completes.
		t.Run("Device list no longer tracked when leaving partial state room", func(t *testing.T) {
			// Skipped until https://github.com/matrix-org/synapse/issues/12802 has been addressed.
			t.Skip("Cannot yet leave a room during resync")

			alice, server, userDevicesChannel, room, _, cleanup := setupDeviceListCachingTest(t, deployment, "t34alice")
			defer cleanup()

			// The room starts with @charlie and @derek in it.

			// @t34alice:hs1 joins the room.
			psjResult := beginPartialStateJoin(t, server, room, alice)
			defer psjResult.Destroy(t)

			syncToken := getSyncToken(t, alice)

			// @elsie joins the room.
			joinEvent := createJoinEvent(t, server, room, server.UserID("elsie"))
			room.AddEvent(joinEvent)
			server.MustSendTransaction(t, deployment, "hs1", []json.RawMessage{joinEvent.JSON()}, nil)
			awaitEventViaSync(t, alice, room.RoomID, joinEvent.EventID(), syncToken)

			// hs1 should now be tracking @elsie's device list. Enforce this in two steps:
			// 1) Have Alice request Elsie's keys via the CS API and check
			// that hs1 makes a federation request to serve Alice's request.
			// 2) Repeat Alice's request and check that hs1 does _not_ make a
			// second federation request. This proves that hs1 has cached the
			// response from the first step.
			syncToken = mustSyncUntilDeviceListsHas(t, alice, syncToken, "changed", server.UserID("elsie"))
			mustQueryKeysWithFederationRequest(t, alice, userDevicesChannel, server.UserID("elsie"))
			mustQueryKeysWithoutFederationRequest(t, alice, userDevicesChannel, server.UserID("elsie"))

			// alice aborts her join before the resync completes
			alice.LeaveRoom(t, room.RoomID)

			// hs1 should no longer be tracking elsie's device list; subsequent
			// key requests from alice require a federation request.
			mustSyncUntilDeviceListsHas(t, alice, syncToken, "left", server.UserID("elsie"))
			mustQueryKeysWithFederationRequest(t, alice, userDevicesChannel, server.UserID("elsie"))
		})

		// test that device lists stop being tracked when leaving a partial state room due to
		// failure to complete the partial state join.
		t.Run("Device list no longer tracked when failing to complete partial state join", func(t *testing.T) {
			// Skipped until https://github.com/matrix-org/synapse/issues/13000 has been addressed.
			t.Skip("Cannot yet abort a partial state join")

			alice, server, userDevicesChannel, room, _, cleanup := setupDeviceListCachingTest(t, deployment, "t35alice")
			defer cleanup()

			// The room starts with @charlie and @derek in it.

			// @t35alice:hs1 joins the room.
			psjResult := beginPartialStateJoin(t, server, room, alice)
			defer psjResult.Destroy(t)

			syncToken := getSyncToken(t, alice)

			// @elsie joins the room.
			joinEvent := createJoinEvent(t, server, room, server.UserID("elsie"))
			room.AddEvent(joinEvent)
			server.MustSendTransaction(t, deployment, "hs1", []json.RawMessage{joinEvent.JSON()}, nil)
			awaitEventViaSync(t, alice, room.RoomID, joinEvent.EventID(), "")

			// hs1 should now be tracking @elsie's device list. Enforce this in two steps:
			// 1) Have Alice request Elsie's keys via the CS API and check
			// that hs1 makes a federation request to serve Alice's request.
			// 2) Repeat Alice's request and check that hs1 does _not_ make a
			// second federation request. This proves that hs1 has cached the
			// response from the first step.
			syncToken = mustSyncUntilDeviceListsHas(t, alice, syncToken, "changed", server.UserID("elsie"))
			mustQueryKeysWithFederationRequest(t, alice, userDevicesChannel, server.UserID("elsie"))
			mustQueryKeysWithoutFederationRequest(t, alice, userDevicesChannel, server.UserID("elsie"))

			t.Fatalf("TODO: fail the partial state join")
			psjResult.FinishStateRequest()
			awaitPartialStateJoinCompletion(t, room, alice)

			// hs1 should no longer be tracking elsie's device list; subsequent
			// key requests from alice require a federation request.
			mustSyncUntilDeviceListsHas(t, alice, syncToken, "left", server.UserID("elsie"))
			mustQueryKeysWithFederationRequest(t, alice, userDevicesChannel, server.UserID("elsie"))
		})

		// setupUserIncorrectlyInRoom tricks the homeserver under test into thinking that @elsie is
		// in the room when they have really been kicked. Once the partial state join completes,
		// @elsie will be discovered to be no longer in the room.
		setupUserIncorrectlyInRoom := func(
			t *testing.T, deployment *docker.Deployment, alice *client.CSAPI,
			server *federation.Server, room *federation.ServerRoom,
		) (syncToken string, psjResult partialStateJoinResult) {
			charlie := server.UserID("charlie")
			derek := server.UserID("derek")
			elsie := server.UserID("elsie")
			fred := server.UserID("fred")

			// The room starts with @charlie and @derek in it.
			// @charlie makes @fred an admin.
			// @charlie makes @derek a moderator.
			var powerLevelsContent map[string]interface{}
			json.Unmarshal(room.CurrentState("m.room.power_levels", "").Content(), &powerLevelsContent)
			powerLevelsContent["users"].(map[string]interface{})[derek] = 50
			powerLevelsContent["users"].(map[string]interface{})[fred] = 100
			room.AddEvent(server.MustCreateEvent(t, room, b.Event{
				Type:     "m.room.power_levels",
				StateKey: b.Ptr(""),
				Sender:   charlie,
				Content:  powerLevelsContent,
			}))

			// @fred joins and leaves the room.
			fredJoinEvent := createJoinEvent(t, server, room, fred)
			room.AddEvent(fredJoinEvent)
			fredLeaveEvent := createLeaveEvent(t, server, room, fred)
			room.AddEvent(fredLeaveEvent)

			// @alice:hs1 joins the room.
			psjResult = beginPartialStateJoin(t, server, room, alice)

			// @elsie joins the room.
			joinEvent := createJoinEvent(t, server, room, elsie)
			room.AddEvent(joinEvent)
			server.MustSendTransaction(t, deployment, "hs1", []json.RawMessage{joinEvent.JSON()}, nil)
			syncToken = awaitEventViaSync(t, alice, room.RoomID, joinEvent.EventID(), "")

			// @fred "bans" @derek.
			// This is incorrectly accepted, since the homeserver under test does not know whether
			// @fred is really in the room.
			// This event has to be a ban, rather than a kick, otherwise state resolution can bring
			// @derek back into the room and ruin the test setup.
			badKickEvent := server.MustCreateEvent(t, room, b.Event{
				Type:     "m.room.member",
				StateKey: b.Ptr(derek),
				Sender:   fred,
				Content:  map[string]interface{}{"membership": "ban"},
				AuthEvents: room.EventIDsOrReferences([]*gomatrixserverlib.Event{
					room.CurrentState("m.room.create", ""),
					room.CurrentState("m.room.power_levels", ""),
					fredJoinEvent,
				}),
			})
			room.Timeline = append(room.Timeline, badKickEvent)
			room.Depth = badKickEvent.Depth()
			room.ForwardExtremities = []string{badKickEvent.EventID()}
			server.MustSendTransaction(t, deployment, "hs1", []json.RawMessage{badKickEvent.JSON()}, nil)
			syncToken = awaitEventViaSync(t, alice, room.RoomID, badKickEvent.EventID(), syncToken)

			// @derek kicks @elsie.
			// This is incorrectly rejected since the homeserver under test incorrectly thinks
			// @derek had been kicked from the room.
			kickEvent := server.MustCreateEvent(t, room, b.Event{
				Type:     "m.room.member",
				StateKey: b.Ptr(elsie),
				Sender:   derek,
				Content:  map[string]interface{}{"membership": "leave"},
			})
			room.AddEvent(kickEvent)
			server.MustSendTransaction(t, deployment, "hs1", []json.RawMessage{kickEvent.JSON()}, nil)

			// Ensure that the kick event has been persisted.
			sentinelEvent := psjResult.CreateMessageEvent(t, "charlie", nil)
			room.AddEvent(sentinelEvent)
			server.MustSendTransaction(t, deployment, "hs1", []json.RawMessage{sentinelEvent.JSON()}, nil)
			syncToken = awaitEventViaSync(t, alice, room.RoomID, sentinelEvent.EventID(), syncToken)

			// Check that the last kick was incorrectly rejected.
			must.MatchResponse(t,
				alice.DoFunc(t, "GET", []string{"_matrix", "client", "r0", "rooms", room.RoomID, "event", kickEvent.EventID()}),
				match.HTTPResponse{
					StatusCode: 404,
					JSON: []match.JSON{
						match.JSONKeyEqual("errcode", "M_NOT_FOUND"),
					},
				},
			)

			return syncToken, psjResult
		}

		// test that device lists stop being tracked when it is discovered that a remote user is not
		// in a room once a partial state join completes.
		t.Run("Device list no longer tracked for user incorrectly believed to be in room", func(t *testing.T) {
			alice, server, userDevicesChannel, room, _, cleanup := setupDeviceListCachingTest(t, deployment, "t36alice")
			defer cleanup()

			// The room starts with @charlie and @derek in it.
			// @charlie leaves the room.
			// @t36alice:hs1 joins the room.
			// @elsie joins the room.
			// @charlie "kicks" @derek, which the homeserver under test incorrectly accepts.
			// @derek kicks @elsie, which the homeserver under test incorrectly rejects.
			_, psjResult := setupUserIncorrectlyInRoom(t, deployment, alice, server, room)
			defer psjResult.Destroy(t)
			// @elsie is now incorrectly believed to be in the room.

			// The homeserver under test incorrectly thinks it is subscribed to @elsie's device list updates.
			mustQueryKeysWithFederationRequest(t, alice, userDevicesChannel, server.UserID("elsie"))
			mustQueryKeysWithoutFederationRequest(t, alice, userDevicesChannel, server.UserID("elsie"))

			// Finish the partial state join.
			// The homeserver under test will discover that @elsie was actually not in the room.
			psjResult.FinishStateRequest()
			awaitPartialStateJoinCompletion(t, room, alice)

			// @elsie's device list ought to no longer be cached.
			// `device_lists.left` is not working yet: https://github.com/matrix-org/synapse/issues/13886
			// mustSyncUntilDeviceListsHas(t, alice, syncToken, "left", server.UserID("elsie"))
			mustQueryKeysWithFederationRequest(t, alice, userDevicesChannel, server.UserID("elsie"))
		})

		// test that cached device lists are flushed when it is discovered that a remote user was
		// not in a room the whole time once a partial state join completes.
		t.Run("Device list tracking for user incorrectly believed to be in room when they rejoin before partial state join completes", func(t *testing.T) {
			// Tracked in https://github.com/matrix-org/synapse/issues/13887.
			t.Skip("This edge case is being ignored for now.")

			alice, server, userDevicesChannel, room, _, cleanup := setupDeviceListCachingTest(t, deployment, "t37alice")
			defer cleanup()

			// The room starts with @charlie and @derek in it.
			// @charlie leaves the room.
			// @t37alice:hs1 joins the room.
			// @elsie joins the room.
			// @charlie "kicks" @derek, which the homeserver under test incorrectly accepts.
			// @derek kicks @elsie, which the homeserver under test incorrectly rejects.
			syncToken, psjResult := setupUserIncorrectlyInRoom(t, deployment, alice, server, room)
			defer psjResult.Destroy(t)
			// @elsie is now incorrectly believed to be in the room.

			// The homeserver under test incorrectly thinks it is subscribed to @elsie's device list updates.
			mustQueryKeysWithFederationRequest(t, alice, userDevicesChannel, server.UserID("elsie"))
			mustQueryKeysWithoutFederationRequest(t, alice, userDevicesChannel, server.UserID("elsie"))

			// @elsie rejoins the room.
			joinEvent := createJoinEvent(t, server, room, server.UserID("elsie"))
			room.AddEvent(joinEvent)
			server.MustSendTransaction(t, deployment, "hs1", []json.RawMessage{joinEvent.JSON()}, nil)
			awaitEventViaSync(t, alice, room.RoomID, joinEvent.EventID(), syncToken)

			// @elsie's device list is still cached.
			mustQueryKeysWithoutFederationRequest(t, alice, userDevicesChannel, server.UserID("elsie"))

			// Finish the partial state join.
			// The homeserver under test will discover that there was a period where @elsie was
			// actually not in the room.
			psjResult.FinishStateRequest()
			awaitPartialStateJoinCompletion(t, room, alice)

			// @elsie's device list ought to have been flushed from the cache.
			mustQueryKeysWithFederationRequest(t, alice, userDevicesChannel, server.UserID("elsie"))
		})

		// test that device lists stop being tracked when it is discovered that a remote user is not
		// in a room once a partial state join completes.
		// Similar to a previous test, except @elsie rejoins the room after the partial state join
		// completes, so that their device list is being tracked again at the time we test the
		// device list cache.
		t.Run("Device list tracking for user incorrectly believed to be in room when they rejoin after partial state join completes", func(t *testing.T) {
			alice, server, userDevicesChannel, room, _, cleanup := setupDeviceListCachingTest(t, deployment, "t38alice")
			defer cleanup()

			// The room starts with @charlie and @derek in it.
			// @charlie leaves the room.
			// @t38alice:hs1 joins the room.
			// @elsie joins the room.
			// @charlie "kicks" @derek, which the homeserver under test incorrectly accepts.
			// @derek kicks @elsie, which the homeserver under test incorrectly rejects.
			syncToken, psjResult := setupUserIncorrectlyInRoom(t, deployment, alice, server, room)
			defer psjResult.Destroy(t)
			// @elsie is now incorrectly believed to be in the room.

			// The homeserver under test incorrectly thinks it is subscribed to @elsie's device list updates.
			mustQueryKeysWithFederationRequest(t, alice, userDevicesChannel, server.UserID("elsie"))
			mustQueryKeysWithoutFederationRequest(t, alice, userDevicesChannel, server.UserID("elsie"))

			// Finish the partial state join.
			// The homeserver under test will discover that @elsie was actually not in the room.
			psjResult.FinishStateRequest()
			awaitPartialStateJoinCompletion(t, room, alice)
			// `device_lists.left` is not working yet: https://github.com/matrix-org/synapse/issues/13886
			// mustSyncUntilDeviceListsHas(t, alice, syncToken, "left", server.UserID("elsie"))

			// @elsie rejoins the room.
			joinEvent := createJoinEvent(t, server, room, server.UserID("elsie"))
			room.AddEvent(joinEvent)
			server.MustSendTransaction(t, deployment, "hs1", []json.RawMessage{joinEvent.JSON()}, nil)
			awaitEventViaSync(t, alice, room.RoomID, joinEvent.EventID(), syncToken)

			// @elsie's device list ought to have been flushed from the cache.
			mustQueryKeysWithFederationRequest(t, alice, userDevicesChannel, server.UserID("elsie"))
		})

		// test that cached device lists are flushed when it is discovered that a remote user did
		// not share a room the whole time once a partial state join completes.
		t.Run("Device list tracking for user incorrectly believed to be in room when they join another shared room before partial state join completes", func(t *testing.T) {
			// Tracked in https://github.com/matrix-org/synapse/issues/13887.
			t.Skip("This edge case is being ignored for now.")

			alice, server, userDevicesChannel, room, _, cleanup := setupDeviceListCachingTest(t, deployment, "t39alice")
			defer cleanup()

			// The room starts with @charlie and @derek in it.
			// @charlie leaves the room.
			// @t39alice:hs1 joins the room.
			// @elsie joins the room.
			// @charlie "kicks" @derek, which the homeserver under test incorrectly accepts.
			// @derek kicks @elsie, which the homeserver under test incorrectly rejects.
			syncToken, psjResult := setupUserIncorrectlyInRoom(t, deployment, alice, server, room)
			defer psjResult.Destroy(t)
			// @elsie is now incorrectly believed to be in the room.

			// The homeserver under test incorrectly thinks it is subscribed to @elsie's device list updates.
			mustQueryKeysWithFederationRequest(t, alice, userDevicesChannel, server.UserID("elsie"))
			mustQueryKeysWithoutFederationRequest(t, alice, userDevicesChannel, server.UserID("elsie"))

			// @t39alice:hs1 creates a public room.
			otherRoomID := alice.CreateRoom(t, map[string]interface{}{"preset": "public_chat"})

			// @elsie joins the room.
			// The homeserver under test is now subscribed to @elsie's device list updates.
			server.MustJoinRoom(t, deployment, "hs1", otherRoomID, server.UserID("elsie"))
			alice.MustSyncUntil(t,
				client.SyncReq{
					Since:  syncToken,
					Filter: buildLazyLoadingSyncFilter(nil),
				},
				client.SyncJoinedTo(server.UserID("elsie"), otherRoomID),
			)

			// The cache device list for @elsie is stale, but the homeserver does not know that yet.
			mustQueryKeysWithoutFederationRequest(t, alice, userDevicesChannel, server.UserID("elsie"))

			// Finish the partial state join.
			// The homeserver under test will discover that @elsie was actually not in the room, and
			// so did not share a room the whole time.
			psjResult.FinishStateRequest()
			awaitPartialStateJoinCompletion(t, room, alice)

			// @elsie's device list ought to be evicted from the cache.
			mustSyncUntilDeviceListsHas(t, alice, syncToken, "changed", server.UserID("elsie"))
			mustQueryKeysWithFederationRequest(t, alice, userDevicesChannel, server.UserID("elsie"))
		})
	})

	// Test that a) you can add a room alias during a resync and that
	// b) querying that alias returns at least the servers we were told
	// about in the /send_join response.
	t.Run("Room aliases can be added and queried during a resync", func(t *testing.T) {
		// Alice begins a partial join to a room.
		alice := deployment.RegisterUser(t, "hs1", "t40alice", "secret", false)
		server := createTestServer(t, deployment)
		cancel := server.Listen()
		defer cancel()

		serverRoom := createTestRoom(t, server, alice.GetDefaultRoomVersion(t))
		psjResult := beginPartialStateJoin(t, server, serverRoom, alice)
		defer psjResult.Destroy(t)

		// Alice creates an alias for the room
		aliasName := "#t40alice-room:hs1"
		alice.MustDoFunc(
			t,
			"PUT",
			[]string{"_matrix", "client", "v3", "directory", "room", aliasName},
			client.WithJSONBody(t, map[string]interface{}{
				"room_id": serverRoom.RoomID,
			}),
		)

		// Alice then queries that alias
		response := alice.MustDoFunc(
			t,
			"GET",
			[]string{"_matrix", "client", "v3", "directory", "room", aliasName},
			client.WithJSONBody(t, map[string]interface{}{
				"room_id": serverRoom.RoomID,
			}),
		)

		// The response should be 200 OK, should include the room id and
		// should include both HSes.
		spec := match.HTTPResponse{
			StatusCode: 200,
			JSON: []match.JSON{
				match.JSONKeyEqual("room_id", serverRoom.RoomID),
				match.JSONCheckOff(
					"servers",
					[]interface{}{"hs1", server.ServerName()},
					func(r gjson.Result) interface{} { return r.Str },
					nil,
				),
			},
		}
		must.MatchResponse(t, response, spec)
	})

	// Test that you can delete a room alias during a resync that you added during
	// the resync.
	t.Run("Room aliases can be added and deleted during a resync", func(t *testing.T) {
		// Alice begins a partial join to a room.
		alice := deployment.RegisterUser(t, "hs1", "t41alice", "secret", false)
		server := createTestServer(t, deployment)
		cancel := server.Listen()
		defer cancel()

		serverRoom := createTestRoom(t, server, alice.GetDefaultRoomVersion(t))
		psjResult := beginPartialStateJoin(t, server, serverRoom, alice)
		defer psjResult.Destroy(t)

		// Alice creates an alias for the room
		aliasName := "#t41alice-room:hs1"
		alice.MustDoFunc(
			t,
			"PUT",
			[]string{"_matrix", "client", "v3", "directory", "room", aliasName},
			client.WithJSONBody(t, map[string]interface{}{
				"room_id": serverRoom.RoomID,
			}),
		)

		// Alice then deletes that alias
		response := alice.MustDoFunc(
			t,
			"DELETE",
			[]string{"_matrix", "client", "v3", "directory", "room", aliasName},
		)

		// The response should be 200 OK. (Strictly speaking it should have an
		// empty json object as the response body but that's not important here)
		spec := match.HTTPResponse{
			StatusCode: 200,
		}
		must.MatchResponse(t, response, spec)
	})

	t.Run("Leaving during resync is seen after the resync", func(t *testing.T) {
		// Before testing that leaves during resyncs are seen during resyncs, sanity
		// check that leaves during resyncs appear after the resync.
		t.Log("Alice begins a partial join to a room")
		alice := deployment.RegisterUser(t, "hs1", "t42alice", "secret", false)
		handleTransactions := federation.HandleTransactionRequests(
			// Accept all PDUs and EDUs
			func(e *gomatrixserverlib.Event) {},
			func(e gomatrixserverlib.EDU) {},
		)
		server := createTestServer(t, deployment, handleTransactions)
		cancel := server.Listen()
		defer cancel()

		serverRoom := createTestRoom(t, server, alice.GetDefaultRoomVersion(t))
		t.Log("Alice partial-joins her room")
		psjResult := beginPartialStateJoin(t, server, serverRoom, alice)
		defer psjResult.Destroy(t)

		t.Log("Alice waits to see her join")
		aliceNextBatch := alice.MustSyncUntil(
			t,
			client.SyncReq{Filter: buildLazyLoadingSyncFilter(nil)},
			client.SyncJoinedTo(alice.UserID, serverRoom.RoomID),
		)

		leaveCompleted := NewWaiter()
		t.Log("Alice starts a leave request")
		go func() {
			alice.LeaveRoom(t, serverRoom.RoomID)
			t.Log("Alice's leave request completed")
			leaveCompleted.Finish()
		}()

		// We want Synapse to receive the leave before its resync completes.
		// HACK: Use a sleep to try and ensure this.
		time.Sleep(250 * time.Millisecond)
		t.Log("The resync finishes")
		psjResult.FinishStateRequest()

		// Now that we've resynced, the leave call should be unblocked.
		leaveCompleted.Wait(t, 1*time.Second)

		t.Log("Alice waits to see her leave appear down /sync")
		aliceNextBatch = alice.MustSyncUntil(
			t,
			client.SyncReq{Since: aliceNextBatch, Filter: buildLazyLoadingSyncFilter(nil)},
			client.SyncLeftFrom(alice.UserID, serverRoom.RoomID),
		)
	})

	t.Run("Leaving a room immediately after joining does not wait for resync", func(t *testing.T) {
		t.Skip("Not yet implemented (synapse#12802)")
		// Prepare to listen for leave events from the HS under test.
		// We're only expecting one leave event, but give the channel extra capacity
		// to avoid deadlock if the HS does something silly.
		leavesChannel := make(chan *gomatrixserverlib.Event, 10)
		handleTransactions := federation.HandleTransactionRequests(
			func(e *gomatrixserverlib.Event) {
				if e.Type() == "m.room.member" {
					if ok := gjson.ValidBytes(e.Content()); !ok {
						t.Fatalf("Received event %s with invalid content: %v", e.EventID(), e.Content())
					}
					content := gjson.ParseBytes(e.Content())
					membership := content.Get("membership")
					if membership.Exists() && membership.Str == "leave" {
						leavesChannel <- e
					}
				}
			},
			// we don't care about EDUs
			func(e gomatrixserverlib.EDU) {},
		)

		t.Log("Alice begins a partial join to a room")
		alice := deployment.RegisterUser(t, "hs1", "t43alice", "secret", false)
		server := createTestServer(
			t,
			deployment,
			handleTransactions,
		)
		cancel := server.Listen()
		defer cancel()

		serverRoom := createTestRoom(t, server, alice.GetDefaultRoomVersion(t))
		psjResult := beginPartialStateJoin(t, server, serverRoom, alice)
		defer psjResult.Destroy(t)

		t.Log("Alice waits to see her join")
		aliceNextBatch := alice.MustSyncUntil(
			t,
			client.SyncReq{Filter: buildLazyLoadingSyncFilter(nil)},
			client.SyncJoinedTo(alice.UserID, serverRoom.RoomID),
		)

		t.Log("Alice leaves and waits for confirmation")
		alice.LeaveRoom(t, serverRoom.RoomID)
		aliceNextBatch = alice.MustSyncUntil(
			t,
			client.SyncReq{Since: aliceNextBatch, Filter: buildLazyLoadingSyncFilter(nil)},
			client.SyncLeftFrom(alice.UserID, serverRoom.RoomID),
		)

		t.Logf("Alice's leave is recieved by the resident server")
		select {
		case <-time.After(1 * time.Second):
			t.Fatal("Resident server did not receive Alice's leave")
		case e := <-leavesChannel:
			if e.Sender() != alice.UserID {
				t.Errorf("Unexpected leave event %s for %s", e.EventID(), e.Sender())
			}
		}
	})

<<<<<<< HEAD
	t.Run("User directory is correctly updated once state re-sync completes", func(t *testing.T) {
		rocky := deployment.RegisterUser(t, "hs1", "rocky", "pass", false)
=======
	t.Run("Room stats are correctly updated once state re-sync completes", func(t *testing.T) {
		// create a user with admin powers as we will need this power to make the remote room visible in the
		// local room list
		terry := deployment.RegisterUser(t, "hs1", "terry", "pass", true)
>>>>>>> d524b863

		server := createTestServer(t, deployment)
		cancel := server.Listen()
		defer cancel()
<<<<<<< HEAD
		serverRoom := createTestRoom(t, server, rocky.GetDefaultRoomVersion(t))

		// add some new users to avoid the test being polluted by previous tests
		serverRoom.AddEvent(createJoinEvent(t, server, serverRoom, server.UserID("rod")))
		serverRoom.AddEvent(createJoinEvent(t, server, serverRoom, server.UserID("todd")))

		// start a partial state join
		psjResult := beginPartialStateJoin(t, server, serverRoom, rocky)
		defer psjResult.Destroy(t)

		// sanity check - before the homeserver has completed syncing state we would expect rocky to show up
		reqBody := client.WithJSONBody(t, map[string]interface{}{
			"search_term": rocky.UserID,
		})
		rocky.MustDoFunc(t, "POST", []string{"_matrix", "client", "v3", "user_directory", "search"}, reqBody,
			client.WithRetryUntil(time.Second*3, func(res *http.Response) bool {
				body, err := ioutil.ReadAll(res.Body)
				if err != nil {
					t.Fatalf("something broke: %v", err)
				}
				user_id := gjson.GetBytes(body, "results.0.user_id")
				if user_id.Str == rocky.UserID {
					return true
				}
				return false
			}))

		// .. but not rod's
		reqBody2 := client.WithJSONBody(t, map[string]interface{}{
			"search_term": "rod",
		})
		res2 := rocky.MustDoFunc(t, "POST", []string{"_matrix", "client", "v3", "user_directory", "search"}, reqBody2)
		must.MatchResponse(t, res2, match.HTTPResponse{
			StatusCode: 200,
			JSON: []match.JSON{
				match.JSONKeyEqual("results", [0]string{}),
=======
		serverRoom := createTestRoom(t, server, terry.GetDefaultRoomVersion(t))

		// start a partial state join
		psjResult := beginPartialStateJoin(t, server, serverRoom, terry)
		defer psjResult.Destroy(t)

		// make the remote room visible in the local room list
		reqBody := client.WithJSONBody(t, map[string]interface{}{
			"visibility": "public",
		})
		terry.MustDoFunc(t, "PUT", []string{"_matrix", "client", "v3", "directory", "list", "room", serverRoom.RoomID}, reqBody)

		// sanity check - before the state has completed syncing state we would expect only one user
		// to show up in the room list
		res := terry.MustDoFunc(t, "GET", []string{"_matrix", "client", "v3", "publicRooms"})

		must.MatchResponse(t, res, match.HTTPResponse{
			StatusCode: 200,
			JSON: []match.JSON{
				match.JSONKeyEqual("chunk.0.num_joined_members", 1),
>>>>>>> d524b863
			}})

		// finish syncing the state
		psjResult.FinishStateRequest()
<<<<<<< HEAD
		awaitPartialStateJoinCompletion(t, psjResult.ServerRoom, rocky)

		// the user directory is updated by a background job in Synapse which is not guaranteed to have completed by the
		// time the state sync has completed. We check for up to 3 seconds that the job has completed, after which the
		// job should have finished and rod and todd should be visible in the user directory
		reqBody3 := client.WithJSONBody(t, map[string]interface{}{
			"search_term": "rod",
		})

		rocky.MustDoFunc(t, "POST", []string{"_matrix", "client", "v3", "user_directory", "search"}, reqBody3,
=======
		awaitPartialStateJoinCompletion(t, psjResult.ServerRoom, terry)

		// In Synapse rooms stats are updated by a background job which is not guaranteed to have completed by the time
		// the state sync has completed. To account for that, we check for up to 3 seconds that the job has completed.
		// The number of joined users should now be 3: one local user (terry) and two remote (charlie and derek)
		terry.MustDoFunc(t, "GET", []string{"_matrix", "client", "v3", "publicRooms"},
>>>>>>> d524b863
			client.WithRetryUntil(time.Second*3, func(res *http.Response) bool {
				body, err := ioutil.ReadAll(res.Body)
				if err != nil {
					t.Fatalf("something broke: %v", err)
				}
<<<<<<< HEAD
				user_id := gjson.GetBytes(body, "results.0.user_id")
				if user_id.Str == server.UserID("rod") {
=======
				numJoinedMembers := gjson.GetBytes(body, "chunk.0.num_joined_members")
				if numJoinedMembers.Int() == 3 {
>>>>>>> d524b863
					return true
				}
				return false
			}))
<<<<<<< HEAD

		reqBody4 := client.WithJSONBody(t, map[string]interface{}{
			"search_term": "todd",
		})
		res4 := rocky.MustDoFunc(t, "POST", []string{"_matrix", "client", "v3", "user_directory", "search"}, reqBody4)
		must.MatchResponse(t, res4, match.HTTPResponse{
			StatusCode: 200,
			JSON: []match.JSON{
				match.JSONKeyEqual("results.0.user_id", server.UserID("todd")),
			}})

	})
=======
		})
>>>>>>> d524b863

	// TODO: tests which assert that:
	//   - Join+Join+Leave+Leave works
	//   - Join+Leave+Join works
	//   - Join+Leave+Rejoin works
	//   - Join + remote kick works
	//   - Join + remote ban works, then cannot rejoin
}

// test reception of an event over federation during a resync
// sends the given event to the homeserver under test, checks that a client can see it and checks
// the state at the event. returns the new sync token after the event.
func testReceiveEventDuringPartialStateJoin(
	t *testing.T, deployment *docker.Deployment, alice *client.CSAPI, psjResult partialStateJoinResult, event *gomatrixserverlib.Event, syncToken string,
) string {
	// send the event to the homeserver
	psjResult.Server.MustSendTransaction(t, deployment, "hs1", []json.RawMessage{event.JSON()}, nil)

	syncToken = awaitEventViaSync(t, alice, psjResult.ServerRoom.RoomID, event.EventID(), syncToken)

	// fire off a /state_ids request for the last event.
	// it must either:
	//   * block because the homeserver does not have full state at the last event
	//   * or 403 because the homeserver does not have full state yet and does not consider the
	//     Complement homeserver to be in the room
	// Synapse's behaviour will likely change once https://github.com/matrix-org/synapse/issues/13288
	// is resolved. For now, we use this to check whether Synapse has calculated the partial state
	// flag for the last event correctly.

	stateReq := gomatrixserverlib.NewFederationRequest("GET", gomatrixserverlib.ServerName(psjResult.Server.ServerName()), "hs1",
		fmt.Sprintf("/_matrix/federation/v1/state_ids/%s?event_id=%s",
			url.PathEscape(psjResult.ServerRoom.RoomID),
			url.QueryEscape(event.EventID()),
		),
	)
	var respStateIDs gomatrixserverlib.RespStateIDs
	ctx, cancel := context.WithTimeout(context.Background(), time.Second)
	defer cancel()
	err := psjResult.Server.SendFederationRequest(ctx, t, deployment, stateReq, &respStateIDs)
	if err != nil {
		if netErr, ok := err.(net.Error); ok && netErr.Timeout() {
			t.Logf("/state_ids request for event %s blocked as expected", event.EventID())
		} else if httpErr, ok := err.(gomatrix.HTTPError); ok && httpErr.Code == 403 {
			t.Logf("/state_ids request for event %s returned 403 as expected", event.EventID())
		} else {
			t.Errorf("/state_ids request returned non-200: %s", err)
		}
	} else {
		// since we have not yet given the homeserver the full state at the join event and allowed
		// the partial join to complete, it can't possibly know the full state at the last event.
		// While it may be possible for the response to be correct by some accident of state res,
		// the homeserver is still wrong in spirit.
		t.Fatalf("/state_ids request for event %s did not block when it should have", event.EventID())
	}

	// allow the partial join to complete
	psjResult.FinishStateRequest()
	alice.MustSyncUntil(t,
		client.SyncReq{},
		client.SyncJoinedTo(alice.UserID, psjResult.ServerRoom.RoomID),
	)

	// FIXME: if we try to do a /state_ids request immediately, it will race against update of the "current state", and
	//   our request may be rejected due to https://github.com/matrix-org/synapse/issues/13288.
	//   By way of a workaround, request a remote user's current membership, which should block until the current state
	//   is updated.
	alice.DoFunc(
		t,
		"GET",
		[]string{"_matrix", "client", "v3", "rooms", psjResult.ServerRoom.RoomID, "state", "m.room.member", "@non-existent:remote"},
	)

	// check the server's idea of the state at the event. We do this by making a `state_ids` request over federation
	stateReq = gomatrixserverlib.NewFederationRequest("GET", gomatrixserverlib.ServerName(psjResult.Server.ServerName()), "hs1",
		fmt.Sprintf("/_matrix/federation/v1/state_ids/%s?event_id=%s",
			url.PathEscape(psjResult.ServerRoom.RoomID),
			url.QueryEscape(event.EventID()),
		),
	)
	if err := psjResult.Server.SendFederationRequest(context.Background(), t, deployment, stateReq, &respStateIDs); err != nil {
		t.Errorf("/state_ids request returned non-200: %s", err)
		return syncToken
	}
	var gotState, expectedState []interface{}
	for _, ev := range respStateIDs.StateEventIDs {
		gotState = append(gotState, ev)
	}
	for _, ev := range psjResult.ServerRoom.AllCurrentState() {
		expectedState = append(expectedState, ev.EventID())
	}
	must.CheckOffAll(t, gotState, expectedState)

	return syncToken
}

// awaitEventViaSync waits for alice to be able to see a given event via an incremental lazy-loading
// /sync and returns the new sync token after
func awaitEventViaSync(t *testing.T, alice *client.CSAPI, roomID string, eventID string, syncToken string) string {
	t.Helper()

	// check that a lazy-loading sync can see the event
	syncToken = alice.MustSyncUntil(t,
		client.SyncReq{
			Since:  syncToken,
			Filter: buildLazyLoadingSyncFilter(nil),
		},
		client.SyncTimelineHasEventID(roomID, eventID),
	)

	t.Logf("Alice successfully received event %s via /sync", eventID)

	return syncToken
}

// awaitEventArrival waits for alice to be able to see a given event via /event
func awaitEventArrival(t *testing.T, timeout time.Duration, alice *client.CSAPI, roomID string, eventID string) {
	t.Helper()

	// Alice should be able to see the event with an /event request. We might have to try it a few times.
	alice.DoFunc(t, "GET", []string{"_matrix", "client", "r0", "rooms", roomID, "event", eventID},
		client.WithRetryUntil(timeout, func(res *http.Response) bool {
			if res.StatusCode == 200 {
				return true
			}
			eventResBody := client.ParseJSON(t, res)
			if res.StatusCode == 404 && gjson.GetBytes(eventResBody, "errcode").String() == "M_NOT_FOUND" {
				return false
			}
			t.Fatalf("GET /event failed with %d: %s", res.StatusCode, string(eventResBody))
			return false
		}),
	)
	t.Logf("Alice successfully observed event %s via /event", eventID)
}

// awaitPartialStateJoinCompletion waits until the joined room is no longer partial-stated
func awaitPartialStateJoinCompletion(
	t *testing.T, room *federation.ServerRoom, user *client.CSAPI,
) {
	t.Helper()

	// Use a `/members` request to wait for the room to be un-partial stated.
	// We avoid using `/sync`, as it only waits (or used to wait) for full state at
	// particular events, rather than the whole room.
	user.MustDoFunc(
		t,
		"GET",
		[]string{"_matrix", "client", "v3", "rooms", room.RoomID, "members"},
	)
	t.Logf("%s's partial state join to %s completed.", user.UserID, room.RoomID)
}

// buildLazyLoadingSyncFilter constructs a json-marshalled filter suitable the 'Filter' field of a client.SyncReq
func buildLazyLoadingSyncFilter(timelineOptions map[string]interface{}) string {
	timelineFilter := map[string]interface{}{
		"lazy_load_members": true,
	}

	for k, v := range timelineOptions {
		timelineFilter[k] = v
	}

	j, _ := json.Marshal(map[string]interface{}{
		"room": map[string]interface{}{
			"timeline": timelineFilter,
			"state": map[string]interface{}{
				"lazy_load_members": true,
			},
		},
	})
	return string(j)
}

// partialStateJoinResult is the result of beginPartialStateJoin
type partialStateJoinResult struct {
	Server                           *federation.Server
	ServerRoom                       *federation.ServerRoom
	User                             *client.CSAPI
	fedStateIdsRequestReceivedWaiter *Waiter
	fedStateIdsSendResponseWaiter    *Waiter
}

// beginPartialStateJoin has a test user attempt to join the given room.
//
// It returns a partialStateJoinResult, which must be Destroy'd on completion.
//
// When this method completes, the /join request will have completed, but the
// state has not yet been re-synced. To allow the re-sync to proceed, call
// partialStateJoinResult.FinishStateRequest.
func beginPartialStateJoin(t *testing.T, server *federation.Server, serverRoom *federation.ServerRoom, joiningUser *client.CSAPI) partialStateJoinResult {
	// we store the Server and ServerRoom for the benefit of utilities like testReceiveEventDuringPartialStateJoin
	result := partialStateJoinResult{
		Server:     server,
		ServerRoom: serverRoom,
		User:       joiningUser,
	}
	success := false
	defer func() {
		if !success {
			result.Destroy(t)
		}
	}()

	// some things for orchestration
	result.fedStateIdsRequestReceivedWaiter = NewWaiter()
	result.fedStateIdsSendResponseWaiter = NewWaiter()

	// register a handler for /state_ids requests for the most recent event,
	// which finishes fedStateIdsRequestReceivedWaiter, then
	// waits for fedStateIdsSendResponseWaiter and sends a reply
	lastEvent := serverRoom.Timeline[len(serverRoom.Timeline)-1]
	currentState := serverRoom.AllCurrentState()
	handleStateIdsRequests(
		t, server, serverRoom,
		lastEvent.EventID(), currentState,
		result.fedStateIdsRequestReceivedWaiter, result.fedStateIdsSendResponseWaiter,
	)

	// a handler for /state requests, which sends a sensible response
	handleStateRequests(
		t, server, serverRoom,
		lastEvent.EventID(), currentState,
		nil, nil,
	)

	// have joiningUser join the room by room ID.
	joiningUser.JoinRoom(t, serverRoom.RoomID, []string{server.ServerName()})
	t.Logf("/join request completed")

	success = true
	return result
}

// Destroy cleans up the resources associated with the join attempt. It must
// be called once the test is finished
func (psj *partialStateJoinResult) Destroy(t *testing.T) {
	if psj.fedStateIdsSendResponseWaiter != nil {
		psj.fedStateIdsSendResponseWaiter.Finish()
	}

	if psj.fedStateIdsRequestReceivedWaiter != nil {
		psj.fedStateIdsRequestReceivedWaiter.Finish()
	}

	// Since the same deployment is being used across multiple tests, ensure that it
	// has finished all federation activity before tearing down the Complement server.
	// Otherwise the homeserver at the Complement's hostname:port combination may be
	// considered offline and interfere with subsequent tests.
	awaitPartialStateJoinCompletion(t, psj.ServerRoom, psj.User)
}

// send a message into the room without letting the homeserver under test know about it.
func (psj *partialStateJoinResult) CreateMessageEvent(t *testing.T, senderLocalpart string, prevEventIDs []string) *gomatrixserverlib.Event {
	var prevEvents interface{}
	if prevEventIDs == nil {
		prevEvents = nil
	} else {
		prevEvents = prevEventIDs
	}

	event := psj.Server.MustCreateEvent(t, psj.ServerRoom, b.Event{
		Type:   "m.room.message",
		Sender: psj.Server.UserID(senderLocalpart),
		Content: map[string]interface{}{
			"msgtype": "m.text",
			"body":    "Message",
		},
		PrevEvents: prevEvents,
	})
	psj.ServerRoom.AddEvent(event)
	return event
}

// wait for a /state_ids request for the test room to arrive
func (psj *partialStateJoinResult) AwaitStateIdsRequest(t *testing.T) {
	psj.fedStateIdsRequestReceivedWaiter.Waitf(t, 5*time.Second, "Waiting for /state_ids request")
}

// allow the /state_ids request to complete, thus allowing the state re-sync to complete
func (psj *partialStateJoinResult) FinishStateRequest() {
	psj.fedStateIdsSendResponseWaiter.Finish()
}

// handleStateIdsRequests registers a handler for /state_ids requests for 'eventID'
//
// the returned state is as passed in 'roomState'
//
// if requestReceivedWaiter is not nil, it will be Finish()ed when the request arrives.
// if sendResponseWaiter is not nil, we will Wait() for it to finish before sending the response.
func handleStateIdsRequests(
	t *testing.T, srv *federation.Server, serverRoom *federation.ServerRoom,
	eventID string, roomState []*gomatrixserverlib.Event,
	requestReceivedWaiter *Waiter, sendResponseWaiter *Waiter,
) {
	srv.Mux().NewRoute().Methods("GET").Path(
		fmt.Sprintf("/_matrix/federation/v1/state_ids/%s", serverRoom.RoomID),
	).Queries("event_id", eventID).Handler(
		http.HandlerFunc(func(w http.ResponseWriter, req *http.Request) {
			queryParams := req.URL.Query()
			t.Logf("Incoming state_ids request for event %s in room %s", queryParams["event_id"], serverRoom.RoomID)
			if requestReceivedWaiter != nil {
				requestReceivedWaiter.Finish()
			}
			if sendResponseWaiter != nil {
				sendResponseWaiter.Waitf(t, 60*time.Second, "Waiting for /state_ids request")
			}
			t.Logf("Replying to /state_ids request for event %s", queryParams["event_id"])

			res := gomatrixserverlib.RespStateIDs{
				AuthEventIDs:  eventIDsFromEvents(serverRoom.AuthChainForEvents(roomState)),
				StateEventIDs: eventIDsFromEvents(roomState),
			}
			w.WriteHeader(200)
			jsonb, _ := json.Marshal(res)

			if _, err := w.Write(jsonb); err != nil {
				t.Errorf("Error writing to request: %v", err)
			}
		}),
	)
	t.Logf("Registered state_ids handler for event %s", eventID)
}

// makeStateHandler returns a handler for /state requests for 'eventID'
//
// the returned state is as passed in 'roomState'
//
// if requestReceivedWaiter is not nil, it will be Finish()ed when the request arrives.
// if sendResponseWaiter is not nil, we will Wait() for it to finish before sending the response.
func handleStateRequests(
	t *testing.T, srv *federation.Server, serverRoom *federation.ServerRoom,
	eventID string, roomState []*gomatrixserverlib.Event,
	requestReceivedWaiter *Waiter, sendResponseWaiter *Waiter,
) {
	srv.Mux().NewRoute().Methods("GET").Path(
		fmt.Sprintf("/_matrix/federation/v1/state/%s", serverRoom.RoomID),
	).Queries("event_id", eventID).Handler(
		http.HandlerFunc(func(w http.ResponseWriter, req *http.Request) {
			queryParams := req.URL.Query()
			t.Logf("Incoming state request for event %s in room %s", queryParams["event_id"], serverRoom.RoomID)
			if requestReceivedWaiter != nil {
				requestReceivedWaiter.Finish()
			}
			if sendResponseWaiter != nil {
				sendResponseWaiter.Waitf(t, 60*time.Second, "Waiting for /state request")
			}

			t.Logf("Replying to /state request for event %s", queryParams["event_id"])

			res := gomatrixserverlib.RespState{
				AuthEvents:  gomatrixserverlib.NewEventJSONsFromEvents(serverRoom.AuthChainForEvents(roomState)),
				StateEvents: gomatrixserverlib.NewEventJSONsFromEvents(roomState),
			}
			w.WriteHeader(200)
			jsonb, _ := json.Marshal(res)

			if _, err := w.Write(jsonb); err != nil {
				t.Errorf("Error writing to request: %v", err)
			}
		}),
	)
	t.Logf("Registered /state handler for event %s", eventID)
}

// register a handler for `/get_missing_events` requests
//
// This can (currently) only handle a single `/get_missing_events` request, and the "latest_events" in the request
// must match those listed in "expectedLatestEvents" (otherwise the test is failed).
func handleGetMissingEventsRequests(
	t *testing.T, srv *federation.Server, serverRoom *federation.ServerRoom,
	expectedLatestEvents []string, eventsToReturn []*gomatrixserverlib.Event,
) {
	srv.Mux().HandleFunc(fmt.Sprintf("/_matrix/federation/v1/get_missing_events/%s", serverRoom.RoomID), func(w http.ResponseWriter, req *http.Request) {
		body, err := ioutil.ReadAll(req.Body)
		if err != nil {
			t.Fatalf("unable to read /get_missing_events request body: %s", err)
		}
		var getMissingEventsRequest gomatrixserverlib.MissingEvents
		err = json.Unmarshal(body, &getMissingEventsRequest)
		if err != nil {
			t.Fatalf("unable to unmarshall /get_missing_events request body: %s", err)
		}

		t.Logf("Incoming get_missing_events request for prev events of %s in room %s", getMissingEventsRequest.LatestEvents, serverRoom.RoomID)
		if !reflect.DeepEqual(expectedLatestEvents, getMissingEventsRequest.LatestEvents) {
			t.Fatalf("getMissingEventsRequest.LatestEvents: got %v, wanted %v", getMissingEventsRequest, expectedLatestEvents)
		}

		responseBytes, _ := json.Marshal(gomatrixserverlib.RespMissingEvents{
			Events: gomatrixserverlib.NewEventJSONsFromEvents(eventsToReturn),
		})
		w.WriteHeader(200)
		w.Write(responseBytes)
	}).Methods("POST")
}

func eventIDsFromEvents(he []*gomatrixserverlib.Event) []string {
	eventIDs := make([]string, len(he))
	for i := range he {
		eventIDs[i] = he[i].EventID()
	}
	return eventIDs
}<|MERGE_RESOLUTION|>--- conflicted
+++ resolved
@@ -3295,20 +3295,63 @@
 		}
 	})
 
-<<<<<<< HEAD
-	t.Run("User directory is correctly updated once state re-sync completes", func(t *testing.T) {
-		rocky := deployment.RegisterUser(t, "hs1", "rocky", "pass", false)
-=======
 	t.Run("Room stats are correctly updated once state re-sync completes", func(t *testing.T) {
 		// create a user with admin powers as we will need this power to make the remote room visible in the
 		// local room list
 		terry := deployment.RegisterUser(t, "hs1", "terry", "pass", true)
->>>>>>> d524b863
 
 		server := createTestServer(t, deployment)
 		cancel := server.Listen()
 		defer cancel()
-<<<<<<< HEAD
+		serverRoom := createTestRoom(t, server, terry.GetDefaultRoomVersion(t))
+
+		// start a partial state join
+		psjResult := beginPartialStateJoin(t, server, serverRoom, terry)
+		defer psjResult.Destroy(t)
+
+		// make the remote room visible in the local room list
+		reqBody := client.WithJSONBody(t, map[string]interface{}{
+			"visibility": "public",
+		})
+		terry.MustDoFunc(t, "PUT", []string{"_matrix", "client", "v3", "directory", "list", "room", serverRoom.RoomID}, reqBody)
+
+		// sanity check - before the state has completed syncing state we would expect only one user
+		// to show up in the room list
+		res := terry.MustDoFunc(t, "GET", []string{"_matrix", "client", "v3", "publicRooms"})
+
+		must.MatchResponse(t, res, match.HTTPResponse{
+			StatusCode: 200,
+			JSON: []match.JSON{
+				match.JSONKeyEqual("chunk.0.num_joined_members", 1),
+			}})
+
+		// finish syncing the state
+		psjResult.FinishStateRequest()
+		awaitPartialStateJoinCompletion(t, psjResult.ServerRoom, terry)
+
+		// In Synapse rooms stats are updated by a background job which is not guaranteed to have completed by the time
+		// the state sync has completed. To account for that, we check for up to 3 seconds that the job has completed.
+		// The number of joined users should now be 3: one local user (terry) and two remote (charlie and derek)
+		terry.MustDoFunc(t, "GET", []string{"_matrix", "client", "v3", "publicRooms"},
+			client.WithRetryUntil(time.Second*3, func(res *http.Response) bool {
+				body, err := ioutil.ReadAll(res.Body)
+				if err != nil {
+					t.Fatalf("something broke: %v", err)
+				}
+				numJoinedMembers := gjson.GetBytes(body, "chunk.0.num_joined_members")
+				if numJoinedMembers.Int() == 3 {
+					return true
+				}
+				return false
+			}))
+	})
+
+	t.Run("User directory is correctly updated once state re-sync completes", func(t *testing.T) {
+		rocky := deployment.RegisterUser(t, "hs1", "rocky", "pass", false)
+
+		server := createTestServer(t, deployment)
+		cancel := server.Listen()
+		defer cancel()
 		serverRoom := createTestRoom(t, server, rocky.GetDefaultRoomVersion(t))
 
 		// add some new users to avoid the test being polluted by previous tests
@@ -3345,33 +3388,10 @@
 			StatusCode: 200,
 			JSON: []match.JSON{
 				match.JSONKeyEqual("results", [0]string{}),
-=======
-		serverRoom := createTestRoom(t, server, terry.GetDefaultRoomVersion(t))
-
-		// start a partial state join
-		psjResult := beginPartialStateJoin(t, server, serverRoom, terry)
-		defer psjResult.Destroy(t)
-
-		// make the remote room visible in the local room list
-		reqBody := client.WithJSONBody(t, map[string]interface{}{
-			"visibility": "public",
-		})
-		terry.MustDoFunc(t, "PUT", []string{"_matrix", "client", "v3", "directory", "list", "room", serverRoom.RoomID}, reqBody)
-
-		// sanity check - before the state has completed syncing state we would expect only one user
-		// to show up in the room list
-		res := terry.MustDoFunc(t, "GET", []string{"_matrix", "client", "v3", "publicRooms"})
-
-		must.MatchResponse(t, res, match.HTTPResponse{
-			StatusCode: 200,
-			JSON: []match.JSON{
-				match.JSONKeyEqual("chunk.0.num_joined_members", 1),
->>>>>>> d524b863
 			}})
 
 		// finish syncing the state
 		psjResult.FinishStateRequest()
-<<<<<<< HEAD
 		awaitPartialStateJoinCompletion(t, psjResult.ServerRoom, rocky)
 
 		// the user directory is updated by a background job in Synapse which is not guaranteed to have completed by the
@@ -3382,31 +3402,17 @@
 		})
 
 		rocky.MustDoFunc(t, "POST", []string{"_matrix", "client", "v3", "user_directory", "search"}, reqBody3,
-=======
-		awaitPartialStateJoinCompletion(t, psjResult.ServerRoom, terry)
-
-		// In Synapse rooms stats are updated by a background job which is not guaranteed to have completed by the time
-		// the state sync has completed. To account for that, we check for up to 3 seconds that the job has completed.
-		// The number of joined users should now be 3: one local user (terry) and two remote (charlie and derek)
-		terry.MustDoFunc(t, "GET", []string{"_matrix", "client", "v3", "publicRooms"},
->>>>>>> d524b863
 			client.WithRetryUntil(time.Second*3, func(res *http.Response) bool {
 				body, err := ioutil.ReadAll(res.Body)
 				if err != nil {
 					t.Fatalf("something broke: %v", err)
 				}
-<<<<<<< HEAD
 				user_id := gjson.GetBytes(body, "results.0.user_id")
 				if user_id.Str == server.UserID("rod") {
-=======
-				numJoinedMembers := gjson.GetBytes(body, "chunk.0.num_joined_members")
-				if numJoinedMembers.Int() == 3 {
->>>>>>> d524b863
 					return true
 				}
 				return false
 			}))
-<<<<<<< HEAD
 
 		reqBody4 := client.WithJSONBody(t, map[string]interface{}{
 			"search_term": "todd",
@@ -3419,9 +3425,6 @@
 			}})
 
 	})
-=======
-		})
->>>>>>> d524b863
 
 	// TODO: tests which assert that:
 	//   - Join+Join+Leave+Leave works
