--- conflicted
+++ resolved
@@ -4051,13 +4051,8 @@
 
 		t.Log("Alice purges that room")
 		// Ignore PDUs (leaves from shutting down the room).
-<<<<<<< HEAD
-		server.AddPDUHandler(func(e *gomatrixserverlib.Event) bool { return true })
+		server.AddPDUHandler(func(e gomatrixserverlib.PDU) bool { return true })
 		alice.MustDo(t, "DELETE", []string{"_synapse", "admin", "v1", "rooms", serverRoom.RoomID}, client.WithJSONBody(t, map[string]interface{}{}))
-=======
-		server.AddPDUHandler(func(e gomatrixserverlib.PDU) bool { return true })
-		alice.MustDoFunc(t, "DELETE", []string{"_synapse", "admin", "v1", "rooms", serverRoom.RoomID}, client.WithJSONBody(t, map[string]interface{}{}))
->>>>>>> e7227482
 
 		// Note: clients don't get told about purged rooms. No leave event for you!
 		t.Log("Alice does an initial sync after the purge, until the response does not include the purged room")
