--- conflicted
+++ resolved
@@ -1,3 +1,4 @@
+//go:build faster_joins
 // +build faster_joins
 
 // This file contains tests for joining rooms over federation, with the
@@ -281,16 +282,9 @@
 		}
 	})
 
-<<<<<<< HEAD
 	// test that a partial-state join continues syncing state after a restart
 	// the same as SyncBlocksDuringPartialStateJoin, with a restart in the middle
 	t.Run("PartialStateJoinContinuesAfterRestart", func(t *testing.T) {
-=======
-	// test a lazy-load-members sync while re-syncing partial state, followed by completion of state syncing,
-	// followed by a gappy sync. the gappy sync should include the correct member state,
-	// since it was not sent on the previous sync.
-	t.Run("GappySyncAfterPartialStateSynced", func(t *testing.T) {
->>>>>>> b676502a
 		deployment := Deploy(t, b.BlueprintAlice)
 		defer deployment.Destroy(t)
 		alice := deployment.Client(t, "hs1", "@alice:hs1")
@@ -298,7 +292,6 @@
 		psjResult := beginPartialStateJoin(t, deployment, alice)
 		defer psjResult.Destroy()
 
-<<<<<<< HEAD
 		// Alice has now joined the room, and the server is syncing the state in the background.
 
 		// wait for the state_ids request to arrive
@@ -339,7 +332,23 @@
 		case syncRes = <-syncResponseChan:
 		}
 
-=======
+		roomRes := syncRes.Get("rooms.join." + client.GjsonEscape(psjResult.ServerRoom.RoomID))
+		if !roomRes.Exists() {
+			t.Fatalf("/sync completed without join to new room\n")
+		}
+	})
+
+	// test a lazy-load-members sync while re-syncing partial state, followed by completion of state syncing,
+	// followed by a gappy sync. the gappy sync should include the correct member state,
+	// since it was not sent on the previous sync.
+	t.Run("GappySyncAfterPartialStateSynced", func(t *testing.T) {
+		deployment := Deploy(t, b.BlueprintAlice)
+		defer deployment.Destroy(t)
+		alice := deployment.Client(t, "hs1", "@alice:hs1")
+
+		psjResult := beginPartialStateJoin(t, deployment, alice)
+		defer psjResult.Destroy()
+
 		// get a sync token before state syncing finishes.
 		syncToken := alice.MustSyncUntil(t,
 			client.SyncReq{
@@ -392,13 +401,10 @@
 		)
 
 		// check that the state includes derek.
->>>>>>> b676502a
 		roomRes := syncRes.Get("rooms.join." + client.GjsonEscape(psjResult.ServerRoom.RoomID))
 		if !roomRes.Exists() {
 			t.Fatalf("/sync completed without join to new room\n")
 		}
-<<<<<<< HEAD
-=======
 		t.Logf("gappy /sync response for %s: %s", psjResult.ServerRoom.RoomID, roomRes)
 
 		timelineMatcher := match.JSONCheckOff("timeline.events",
@@ -420,7 +426,6 @@
 		if err := stateMatcher([]byte(roomRes.Raw)); err != nil {
 			t.Errorf("Did not find derek's m.room.member event in gappy /sync response: %s", err)
 		}
->>>>>>> b676502a
 	})
 }
 
