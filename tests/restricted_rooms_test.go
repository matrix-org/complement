--- conflicted
+++ resolved
@@ -200,15 +200,12 @@
 // A server will do a remote join for a local user if it is unable to to issue
 // joins in a restricted room it is already participating in.
 func TestRestrictedRoomsRemoteJoinLocalUser(t *testing.T) {
-<<<<<<< HEAD
 	doTestRestrictedRoomsRemoteJoinLocalUser(t, "8", "restricted")
 }
 
 func doTestRestrictedRoomsRemoteJoinLocalUser(t *testing.T, roomVersion string, joinRule string) {
-=======
 	runtime.SkipIf(t, runtime.Dendrite) // requires more debugging
 
->>>>>>> 390a517c
 	deployment := Deploy(t, b.BlueprintFederationTwoLocalOneRemote)
 	defer deployment.Destroy(t)
 
@@ -330,15 +327,12 @@
 // * hs2 joins the room
 // * hs3 attempts to join via hs2 (should fail) and hs1 (should work)
 func TestRestrictedRoomsRemoteJoinFailOver(t *testing.T) {
-<<<<<<< HEAD
 	doTestRestrictedRoomsRemoteJoinFailOver(t, "8", "restricted")
 }
 
 func doTestRestrictedRoomsRemoteJoinFailOver(t *testing.T, roomVersion string, joinRule string) {
-=======
 	runtime.SkipIf(t, runtime.Dendrite) // requires more debugging
 
->>>>>>> 390a517c
 	deployment := Deploy(t, b.Blueprint{
 		Name: "federation_three_homeservers",
 		Homeservers: []b.Homeserver{
