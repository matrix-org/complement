//go:build msc3030
// +build msc3030

// This file contains tests for a jump to date API endpoint,
// currently experimental feature defined by MSC3030, which you can read here:
// https://github.com/matrix-org/matrix-doc/pull/3030

package tests

import (
	"fmt"
	"net/url"
	"strconv"
	"testing"
	"time"

	"github.com/matrix-org/complement/internal/b"
	"github.com/matrix-org/complement/internal/client"
	"github.com/sirupsen/logrus"
	"github.com/tidwall/gjson"
)

func TestJumpToDateEndpoint(t *testing.T) {
	deployment := Deploy(t, b.BlueprintHSWithApplicationService)
	defer deployment.Destroy(t)

	// Create the normal user which will send messages in the room
	userID := "@alice:hs1"
	alice := deployment.Client(t, "hs1", userID)

	// Create the federated user which will fetch the messages from a remote homeserver
	remoteUserID := "@charlie:hs2"
	remoteCharlie := deployment.Client(t, "hs2", remoteUserID)

	// Create the application service bridge user that can use the ?ts query parameter
	asUserID := "@the-bridge-user:hs1"
	as := deployment.Client(t, "hs1", asUserID)

	t.Run("parallel", func(t *testing.T) {
		t.Run("should find event after given timestmap", func(t *testing.T) {
			t.Parallel()
			roomID, eventA, _ := createTestRoom(t, alice)
			mustCheckEventisReturnedForTime(t, alice, roomID, eventA.BeforeTimestamp, "f", eventA.EventID)
		})

		t.Run("should find event before given timestmap", func(t *testing.T) {
			t.Parallel()
			roomID, _, eventB := createTestRoom(t, alice)
			mustCheckEventisReturnedForTime(t, alice, roomID, eventB.AfterTimestamp, "b", eventB.EventID)
		})

		t.Run("should find nothing before the earliest timestmap", func(t *testing.T) {
			t.Parallel()
			timeBeforeRoomCreation := time.Now()
			roomID, _, _ := createTestRoom(t, alice)
			mustCheckEventisReturnedForTime(t, alice, roomID, timeBeforeRoomCreation, "b", "")
		})

		t.Run("should find nothing after the latest timestmap", func(t *testing.T) {
			t.Parallel()
			roomID, _, eventB := createTestRoom(t, alice)
			mustCheckEventisReturnedForTime(t, alice, roomID, eventB.AfterTimestamp, "f", "")
		})

		// Just a sanity check that we're not leaking anything from the `/timestamp_to_event` endpoint
		t.Run("should not be able to query a private room you are not a member of", func(t *testing.T) {
			t.Parallel()
			timeBeforeRoomCreation := time.Now()

			// Alice will create the private room
			roomID := alice.CreateRoom(t, map[string]interface{}{
				"preset": "private_chat",
			})

			// We will use Bob to query the room they're not a member of
			nonMemberUser := deployment.Client(t, "hs1", "@bob:hs1")

			// Make the `/timestamp_to_event` request from Bob's perspective (non room member)
			timestamp := makeTimestampFromTime(timeBeforeRoomCreation)
			timestampString := strconv.FormatInt(timestamp, 10)
			timestampToEventRes := nonMemberUser.DoFunc(t, "GET", []string{"_matrix", "client", "unstable", "org.matrix.msc3030", "rooms", roomID, "timestamp_to_event"}, client.WithContentType("application/json"), client.WithQueries(url.Values{
				"ts":  []string{timestampString},
				"dir": []string{"f"},
			}))

			// A random user is not allowed to query for events in a private room
			// they're not a member of (forbidden).
			if timestampToEventRes.StatusCode != 403 {
				t.Fatalf("/timestamp_to_event returned %d HTTP status code but expected %d", timestampToEventRes.StatusCode, 403)
			}
		})

		// Just a sanity check that we're not leaking anything from the `/timestamp_to_event` endpoint
		t.Run("should not be able to query a public room you are not a member of", func(t *testing.T) {
			t.Parallel()
			timeBeforeRoomCreation := time.Now()

			// Alice will create the public room
			roomID := alice.CreateRoom(t, map[string]interface{}{
				"preset": "public_chat",
			})

			// We will use Bob to query the room they're not a member of
			nonMemberUser := deployment.Client(t, "hs1", "@bob:hs1")

			// Make the `/timestamp_to_event` request from Bob's perspective (non room member)
			timestamp := makeTimestampFromTime(timeBeforeRoomCreation)
			timestampString := strconv.FormatInt(timestamp, 10)
			timestampToEventRes := nonMemberUser.DoFunc(t, "GET", []string{"_matrix", "client", "unstable", "org.matrix.msc3030", "rooms", roomID, "timestamp_to_event"}, client.WithContentType("application/json"), client.WithQueries(url.Values{
				"ts":  []string{timestampString},
				"dir": []string{"f"},
			}))

			// A random user is not allowed to query for events in a public room
			// they're not a member of (forbidden).
			if timestampToEventRes.StatusCode != 403 {
				t.Fatalf("/timestamp_to_event returned %d HTTP status code but expected %d", timestampToEventRes.StatusCode, 403)
			}
		})

		t.Run("federation", func(t *testing.T) {
			t.Run("looking forwards, should be able to find event that was sent before we joined", func(t *testing.T) {
				t.Parallel()
				roomID, eventA, _ := createTestRoom(t, alice)
				remoteCharlie.JoinRoom(t, roomID, []string{"hs1"})
				mustCheckEventisReturnedForTime(t, remoteCharlie, roomID, eventA.BeforeTimestamp, "f", eventA.EventID)
			})

			t.Run("looking backwards, should be able to find event that was sent before we joined", func(t *testing.T) {
				t.Parallel()
				roomID, _, eventB := createTestRoom(t, alice)
				remoteCharlie.JoinRoom(t, roomID, []string{"hs1"})
				mustCheckEventisReturnedForTime(t, remoteCharlie, roomID, eventB.AfterTimestamp, "b", eventB.EventID)
			})

<<<<<<< HEAD
			t.Run("can get pagination token after getting remote event from timestamp to event endpoint", func(t *testing.T) {
				t.Parallel()
				roomID, _, eventB := createTestRoom(t, alice)
				remoteCharlie.JoinRoom(t, roomID, []string{"hs1"})
				mustCheckEventisReturnedForTime(t, remoteCharlie, roomID, eventB.AfterTimestamp, "b", eventB.EventID)

				contextRes := remoteCharlie.MustDoFunc(t, "GET", []string{"_matrix", "client", "r0", "rooms", roomID, "context", eventB.EventID}, client.WithContentType("application/json"), client.WithQueries(url.Values{
					"limit": []string{"0"},
				}))
				contextResResBody := client.ParseJSON(t, contextRes)
				paginationToken := client.GetJSONFieldStr(t, contextResResBody, "end")
				logrus.WithFields(logrus.Fields{
					"paginationToken": paginationToken,
				}).Error("asdf")
=======
			t.Run("when looking backwards before the room was created, should be able to find event that was imported", func(t *testing.T) {
				t.Parallel()
				timeBeforeRoomCreation := time.Now()
				roomID, _, _ := createTestRoom(t, alice)

				// Join from the application service bridge user
				as.JoinRoom(t, roomID, []string{"hs1"})

				// Import a message in the room before the room was created. We have to
				// use an application service user because they are the only one
				// allowed to use the `?ts` query parameter.
				importTime := time.Date(2022, 01, 03, 0, 0, 0, 0, time.Local)
				importTimestamp := makeTimestampFromTime(importTime)
				timestampString := strconv.FormatInt(importTimestamp, 10)
				// We can't use as.SendEventSynced(...) because application services can't use the /sync API
				sendRes := as.DoFunc(t, "PUT", []string{"_matrix", "client", "r0", "rooms", roomID, "send", "m.room.message", getTxnID("findEventBeforeCreation-txn")}, client.WithContentType("application/json"), client.WithJSONBody(t, map[string]interface{}{
					"body":    "old imported event",
					"msgtype": "m.text",
				}), client.WithQueries(url.Values{
					"ts": []string{timestampString},
				}))
				sendBody := client.ParseJSON(t, sendRes)
				importedEventID := client.GetJSONFieldStr(t, sendBody, "event_id")
				// Make sure the imported event has reached the homeserver
				alice.MustSyncUntil(t, client.SyncReq{}, client.SyncTimelineHas(roomID, func(ev gjson.Result) bool {
					return ev.Get("event_id").Str == importedEventID
				}))

				remoteCharlie.JoinRoom(t, roomID, []string{"hs1"})
				mustCheckEventisReturnedForTime(t, remoteCharlie, roomID, timeBeforeRoomCreation, "b", importedEventID)
>>>>>>> 51b49035
			})
		})
	})
}

type eventTime struct {
	EventID         string
	BeforeTimestamp time.Time
	AfterTimestamp  time.Time
}

func createTestRoom(t *testing.T, c *client.CSAPI) (roomID string, eventA, eventB *eventTime) {
	t.Helper()

	roomID = c.CreateRoom(t, map[string]interface{}{
		"preset": "public_chat",
	})

	timeBeforeEventA := time.Now()
	eventAID := c.SendEventSynced(t, roomID, b.Event{
		Type: "m.room.message",
		Content: map[string]interface{}{
			"msgtype": "m.text",
			"body":    "Message A",
		},
	})
	timeAfterEventA := time.Now()

	eventBID := c.SendEventSynced(t, roomID, b.Event{
		Type: "m.room.message",
		Content: map[string]interface{}{
			"msgtype": "m.text",
			"body":    "Message B",
		},
	})
	timeAfterEventB := time.Now()

	eventA = &eventTime{EventID: eventAID, BeforeTimestamp: timeBeforeEventA, AfterTimestamp: timeAfterEventA}
	eventB = &eventTime{EventID: eventBID, BeforeTimestamp: timeAfterEventA, AfterTimestamp: timeAfterEventB}

	return roomID, eventA, eventB
}

// Fetch event from /timestamp_to_event and ensure it matches the expectedEventId
func mustCheckEventisReturnedForTime(t *testing.T, c *client.CSAPI, roomID string, givenTime time.Time, direction string, expectedEventId string) {
	t.Helper()

	givenTimestamp := makeTimestampFromTime(givenTime)
	timestampString := strconv.FormatInt(givenTimestamp, 10)
	timestampToEventRes := c.DoFunc(t, "GET", []string{"_matrix", "client", "unstable", "org.matrix.msc3030", "rooms", roomID, "timestamp_to_event"}, client.WithContentType("application/json"), client.WithQueries(url.Values{
		"ts":  []string{timestampString},
		"dir": []string{direction},
	}))
	timestampToEventResBody := client.ParseJSON(t, timestampToEventRes)

	// Only allow a 200 response meaning we found an event or a 404 meaning we didn't.
	// Other status codes will throw and assumed to be application errors.
	actualEventId := ""
	if timestampToEventRes.StatusCode == 200 {
		actualEventId = client.GetJSONFieldStr(t, timestampToEventResBody, "event_id")
	} else if timestampToEventRes.StatusCode != 404 {
		t.Fatalf("mustCheckEventisReturnedForTime: /timestamp_to_event request failed with status=%d", timestampToEventRes.StatusCode)
	}

	if actualEventId != expectedEventId {
		debugMessageList := getDebugMessageListFromMessagesResponse(t, c, roomID, expectedEventId, actualEventId, givenTimestamp)
		t.Fatalf(
			"Want %s given %s but got %s\n%s",
			decorateStringWithAnsiColor(expectedEventId, AnsiColorGreen),
			decorateStringWithAnsiColor(timestampString, AnsiColorYellow),
			decorateStringWithAnsiColor(actualEventId, AnsiColorRed),
			debugMessageList,
		)
	}
}

func getDebugMessageListFromMessagesResponse(t *testing.T, c *client.CSAPI, roomID string, expectedEventId string, actualEventId string, givenTimestamp int64) string {
	t.Helper()

	messagesRes := c.MustDoFunc(t, "GET", []string{"_matrix", "client", "r0", "rooms", roomID, "messages"}, client.WithContentType("application/json"), client.WithQueries(url.Values{
		// The events returned will be from the newest -> oldest since we're going backwards
		"dir":   []string{"b"},
		"limit": []string{"100"},
	}))
	messsageResBody := client.ParseJSON(t, messagesRes)

	wantKey := "chunk"
	keyRes := gjson.GetBytes(messsageResBody, wantKey)
	if !keyRes.Exists() {
		t.Fatalf("missing key '%s'", wantKey)
	}
	if !keyRes.IsArray() {
		t.Fatalf("key '%s' is not an array (was %s)", wantKey, keyRes.Type)
	}

	// Make the events go from oldest-in-time -> newest-in-time
	events := reverseGjsonArray(keyRes.Array())
	if len(events) == 0 {
		t.Fatalf(
			"getDebugMessageListFromMessagesResponse found no messages in the room(%s).",
			roomID,
		)
	}

	// We need some padding for some lines to make them all align with the label.
	// Pad this out so it equals whatever the longest label is.
	paddingString := "       "

	resultantString := fmt.Sprintf("%s-- oldest events --\n", paddingString)

	givenTimestampAlreadyInserted := false
	givenTimestampMarker := decorateStringWithAnsiColor(fmt.Sprintf("%s-- givenTimestamp=%s --\n", paddingString, strconv.FormatInt(givenTimestamp, 10)), AnsiColorYellow)

	// We're iterating over the events from oldest-in-time -> newest-in-time
	for _, ev := range events {
		// As we go, keep checking whether the givenTimestamp is
		// older(before-in-time) than the current event and insert a timestamp
		// marker as soon as we find the spot
		if givenTimestamp < ev.Get("origin_server_ts").Int() && !givenTimestampAlreadyInserted {
			resultantString += givenTimestampMarker
			givenTimestampAlreadyInserted = true
		}

		eventID := ev.Get("event_id").String()
		eventIDString := eventID
		labelString := paddingString
		if eventID == expectedEventId {
			eventIDString = decorateStringWithAnsiColor(eventID, AnsiColorGreen)
			labelString = "(want) "
		} else if eventID == actualEventId {
			eventIDString = decorateStringWithAnsiColor(eventID, AnsiColorRed)
			labelString = " (got) "
		}

		resultantString += fmt.Sprintf(
			"%s%s (%s) - %s\n",
			labelString,
			eventIDString,
			strconv.FormatInt(ev.Get("origin_server_ts").Int(), 10),
			ev.Get("type").String(),
		)
	}

	// The givenTimestamp could be newer(after-in-time) than any of the other events
	if givenTimestamp > events[len(events)-1].Get("origin_server_ts").Int() && !givenTimestampAlreadyInserted {
		resultantString += givenTimestampMarker
		givenTimestampAlreadyInserted = true
	}

	resultantString += fmt.Sprintf("%s-- newest events --\n", paddingString)

	return resultantString
}

func makeTimestampFromTime(t time.Time) int64 {
	return t.UnixNano() / int64(time.Millisecond)
}

const AnsiColorRed string = "31"
const AnsiColorGreen string = "32"
const AnsiColorYellow string = "33"

func decorateStringWithAnsiColor(inputString, decorationColor string) string {
	return fmt.Sprintf("\033[%sm%s\033[0m", decorationColor, inputString)
}

func reverseGjsonArray(in []gjson.Result) []gjson.Result {
	out := make([]gjson.Result, len(in))
	for i := 0; i < len(in); i++ {
		out[i] = in[len(in)-i-1]
	}
	return out
}<|MERGE_RESOLUTION|>--- conflicted
+++ resolved
@@ -133,22 +133,6 @@
 				mustCheckEventisReturnedForTime(t, remoteCharlie, roomID, eventB.AfterTimestamp, "b", eventB.EventID)
 			})
 
-<<<<<<< HEAD
-			t.Run("can get pagination token after getting remote event from timestamp to event endpoint", func(t *testing.T) {
-				t.Parallel()
-				roomID, _, eventB := createTestRoom(t, alice)
-				remoteCharlie.JoinRoom(t, roomID, []string{"hs1"})
-				mustCheckEventisReturnedForTime(t, remoteCharlie, roomID, eventB.AfterTimestamp, "b", eventB.EventID)
-
-				contextRes := remoteCharlie.MustDoFunc(t, "GET", []string{"_matrix", "client", "r0", "rooms", roomID, "context", eventB.EventID}, client.WithContentType("application/json"), client.WithQueries(url.Values{
-					"limit": []string{"0"},
-				}))
-				contextResResBody := client.ParseJSON(t, contextRes)
-				paginationToken := client.GetJSONFieldStr(t, contextResResBody, "end")
-				logrus.WithFields(logrus.Fields{
-					"paginationToken": paginationToken,
-				}).Error("asdf")
-=======
 			t.Run("when looking backwards before the room was created, should be able to find event that was imported", func(t *testing.T) {
 				t.Parallel()
 				timeBeforeRoomCreation := time.Now()
@@ -179,7 +163,22 @@
 
 				remoteCharlie.JoinRoom(t, roomID, []string{"hs1"})
 				mustCheckEventisReturnedForTime(t, remoteCharlie, roomID, timeBeforeRoomCreation, "b", importedEventID)
->>>>>>> 51b49035
+			})
+
+			t.Run("can get pagination token after getting remote event from timestamp to event endpoint", func(t *testing.T) {
+				t.Parallel()
+				roomID, _, eventB := createTestRoom(t, alice)
+				remoteCharlie.JoinRoom(t, roomID, []string{"hs1"})
+				mustCheckEventisReturnedForTime(t, remoteCharlie, roomID, eventB.AfterTimestamp, "b", eventB.EventID)
+
+				contextRes := remoteCharlie.MustDoFunc(t, "GET", []string{"_matrix", "client", "r0", "rooms", roomID, "context", eventB.EventID}, client.WithContentType("application/json"), client.WithQueries(url.Values{
+					"limit": []string{"0"},
+				}))
+				contextResResBody := client.ParseJSON(t, contextRes)
+				paginationToken := client.GetJSONFieldStr(t, contextResResBody, "end")
+				logrus.WithFields(logrus.Fields{
+					"paginationToken": paginationToken,
+				}).Error("asdf")
 			})
 		})
 	})
