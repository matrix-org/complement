package csapi_tests

import (
	"encoding/json"
	"net/http"
	"net/url"
	"testing"

	"github.com/tidwall/gjson"

	"github.com/matrix-org/complement/client"
	"github.com/matrix-org/complement/internal/b"
	"github.com/matrix-org/complement/internal/match"
	"github.com/matrix-org/complement/internal/must"
)

// These tests ensure that forgetting about rooms works as intended
func TestRoomForget(t *testing.T) {
	deployment := Deploy(t, b.BlueprintOneToOneRoom)
	defer deployment.Destroy(t)

	alice := deployment.Client(t, "hs1", "@alice:hs1")
	bob := deployment.Client(t, "hs1", "@bob:hs1")
	t.Run("Parallel", func(t *testing.T) {
		// sytest: Can't forget room you're still in
		t.Run("Can't forget room you're still in", func(t *testing.T) {
			t.Parallel()
			roomID := alice.CreateRoom(t, map[string]interface{}{"preset": "private_chat"})
<<<<<<< HEAD
			res := alice.Do(t, "POST", []string{"_matrix", "client", "v3", "rooms", roomID, "forget"})
=======
			res := alice.DoFunc(t, "POST", []string{"_matrix", "client", "v3", "rooms", roomID, "forget"}, client.WithJSONBody(t, struct{}{}))
>>>>>>> e7227482
			must.MatchResponse(t, res, match.HTTPResponse{
				StatusCode: http.StatusBadRequest,
				JSON: []match.JSON{
					match.JSONKeyEqual("errcode", "M_UNKNOWN"),
				},
			})
		})
		// sytest: Forgotten room messages cannot be paginated
		t.Run("Forgotten room messages cannot be paginated", func(t *testing.T) {
			t.Parallel()
			roomID := alice.CreateRoom(t, map[string]interface{}{"preset": "public_chat"})
			bob.JoinRoom(t, roomID, []string{})
			alice.SendEventSynced(t, roomID, b.Event{
				Type: "m.room.message",
				Content: map[string]interface{}{
					"msgtype": "m.text",
					"body":    "Hello world!",
				},
			})
			alice.LeaveRoom(t, roomID)
<<<<<<< HEAD
			alice.MustDo(t, "POST", []string{"_matrix", "client", "v3", "rooms", roomID, "forget"})
			res := alice.Do(t, "GET", []string{"_matrix", "client", "v3", "rooms", roomID, "messages"})
=======
			alice.MustDoFunc(t, "POST", []string{"_matrix", "client", "v3", "rooms", roomID, "forget"}, client.WithJSONBody(t, struct{}{}))
			res := alice.DoFunc(t, "GET", []string{"_matrix", "client", "v3", "rooms", roomID, "messages"})
>>>>>>> e7227482
			must.MatchResponse(t, res, match.HTTPResponse{
				StatusCode: http.StatusForbidden,
				JSON: []match.JSON{
					match.JSONKeyEqual("errcode", "M_FORBIDDEN"),
				},
			})
		})
		// sytest: Forgetting room does not show up in v2 /sync
		t.Run("Forgetting room does not show up in v2 initial /sync", func(t *testing.T) {
			t.Parallel()
			roomID := alice.CreateRoom(t, map[string]interface{}{"preset": "public_chat"})
			bob.JoinRoom(t, roomID, []string{})
			alice.SendEventSynced(t, roomID, b.Event{
				Type: "m.room.message",
				Content: map[string]interface{}{
					"msgtype": "m.text",
					"body":    "Hello world!",
				},
			})
			alice.LeaveRoom(t, roomID)
			// Ensure Alice left the room
			bob.MustSyncUntil(t, client.SyncReq{}, client.SyncLeftFrom(alice.UserID, roomID))
<<<<<<< HEAD
			alice.MustDo(t, "POST", []string{"_matrix", "client", "v3", "rooms", roomID, "forget"})
=======
			alice.MustDoFunc(t, "POST", []string{"_matrix", "client", "v3", "rooms", roomID, "forget"}, client.WithJSONBody(t, struct{}{}))
>>>>>>> e7227482
			bob.SendEventSynced(t, roomID, b.Event{
				Type: "m.room.message",
				Content: map[string]interface{}{
					"msgtype": "m.text",
					"body":    "Hello world!",
				},
			})
			includeLeaveFilter, _ := json.Marshal(map[string]interface{}{
				"room": map[string]interface{}{
					"include_leave": true,
				},
			})
			result, _ := alice.MustSync(t, client.SyncReq{Filter: string(includeLeaveFilter)})
			if result.Get("rooms.archived." + client.GjsonEscape(roomID)).Exists() {
				t.Errorf("Did not expect room %s in archived", roomID)
			}
			if result.Get("rooms.join." + client.GjsonEscape(roomID)).Exists() {
				t.Errorf("Did not expect room %s in joined", roomID)
			}
			if result.Get("rooms.invite." + client.GjsonEscape(roomID)).Exists() {
				t.Errorf("Did not expect room %s in invited", roomID)
			}
			if result.Get("rooms.leave." + client.GjsonEscape(roomID)).Exists() {
				t.Errorf("Did not expect room %s in left", roomID)
			}
		})
		t.Run("Leave for forgotten room shows up in v2 incremental /sync", func(t *testing.T) {
			// Note that this test runs counter to the wording of the spec. At the time of writing,
			// the spec says that forgotten rooms should not show up in any /sync responses, but
			// that would make it impossible for other devices to determine that a room has been
			// left if it is forgotten quickly. This is arguably a bug in the spec.
			t.Parallel()
			roomID := alice.CreateRoom(t, map[string]interface{}{"preset": "public_chat"})
			bob.JoinRoom(t, roomID, []string{})
			alice.SendEventSynced(t, roomID, b.Event{
				Type: "m.room.message",
				Content: map[string]interface{}{
					"msgtype": "m.text",
					"body":    "Hello world!",
				},
			})
			tokenBeforeLeave := alice.MustSyncUntil(t, client.SyncReq{}, client.SyncJoinedTo(alice.UserID, roomID))
			alice.LeaveRoom(t, roomID)
			// Ensure Alice left the room
			bob.MustSyncUntil(t, client.SyncReq{}, client.SyncLeftFrom(alice.UserID, roomID))
<<<<<<< HEAD
			alice.MustDo(t, "POST", []string{"_matrix", "client", "v3", "rooms", roomID, "forget"})
=======
			alice.MustDoFunc(t, "POST", []string{"_matrix", "client", "v3", "rooms", roomID, "forget"}, client.WithJSONBody(t, struct{}{}))
>>>>>>> e7227482
			bob.SendEventSynced(t, roomID, b.Event{
				Type: "m.room.message",
				Content: map[string]interface{}{
					"msgtype": "m.text",
					"body":    "Hello world!",
				},
			})
			// The leave for the room is expected to show up in the next incremental /sync.
			includeLeaveFilter, _ := json.Marshal(map[string]interface{}{
				"room": map[string]interface{}{
					"include_leave": true,
				},
			})
			result, _ := alice.MustSync(t, client.SyncReq{
				Since:  tokenBeforeLeave,
				Filter: string(includeLeaveFilter),
			})
			if !result.Get("rooms.leave." + client.GjsonEscape(roomID)).Exists() {
				t.Errorf("Did not see room %s in left", roomID)
			}
		})
		// sytest: Can forget room you've been kicked from
		t.Run("Can forget room you've been kicked from", func(t *testing.T) {
			t.Parallel()
			roomID := alice.CreateRoom(t, map[string]interface{}{"preset": "public_chat"})
			bob.JoinRoom(t, roomID, []string{})
			alice.SendEventSynced(t, roomID, b.Event{
				Type: "m.room.message",
				Content: map[string]interface{}{
					"msgtype": "m.text",
					"body":    "Hello world!",
				},
			})
			// Kick Bob
			alice.MustDo(t, "POST", []string{"_matrix", "client", "v3", "rooms", roomID, "kick"},
				client.WithJSONBody(t, map[string]interface{}{
					"user_id": bob.UserID,
				}),
			)
			// Ensure Bob was really kicked
			alice.MustSyncUntil(t, client.SyncReq{}, client.SyncLeftFrom(bob.UserID, roomID))
			result, _ := bob.MustSync(t, client.SyncReq{})
			if result.Get("rooms.archived." + client.GjsonEscape(roomID)).Exists() {
				t.Errorf("Did not expect room %s in archived", roomID)
			}
			if result.Get("rooms.join." + client.GjsonEscape(roomID)).Exists() {
				t.Errorf("Did not expect room %s in joined", roomID)
			}
			if result.Get("rooms.invite." + client.GjsonEscape(roomID)).Exists() {
				t.Errorf("Did not expect room %s in invited", roomID)
			}
		})

		// sytest: Can re-join room if re-invited
		t.Run("Can re-join room if re-invited", func(t *testing.T) {
			t.Parallel()
			roomID := alice.CreateRoom(t, map[string]interface{}{"preset": "private_chat"})
			// Invite Bob
			alice.InviteRoom(t, roomID, bob.UserID)
			// Update join_rules
			alice.SendEventSynced(t, roomID, b.Event{
				Type: "m.room.join_rules",
				Content: map[string]interface{}{
					"join_rule": "invite",
				},
			})
			// Bob joins room
			bob.JoinRoom(t, roomID, []string{})
			messageID := alice.SendEventSynced(t, roomID, b.Event{
				Type: "m.room.message",
				Content: map[string]interface{}{
					"msgtype": "m.text",
					"body":    "Before leave",
				},
			})
			// Bob leaves and forgets room
			bob.LeaveRoom(t, roomID)
			// Ensure Bob has really left the room
			alice.MustSyncUntil(t, client.SyncReq{}, client.SyncLeftFrom(bob.UserID, roomID))
<<<<<<< HEAD
			bob.MustDo(t, "POST", []string{"_matrix", "client", "v3", "rooms", roomID, "forget"})
			// Try to re-join
			joinRes := bob.Do(t, "POST", []string{"_matrix", "client", "v3", "join", roomID})
=======
			bob.MustDoFunc(t, "POST", []string{"_matrix", "client", "v3", "rooms", roomID, "forget"}, client.WithJSONBody(t, struct{}{}))
			// Try to re-join
			joinRes := bob.DoFunc(t, "POST", []string{"_matrix", "client", "v3", "join", roomID}, client.WithJSONBody(t, struct{}{}))
>>>>>>> e7227482
			must.MatchResponse(t, joinRes, match.HTTPResponse{
				StatusCode: http.StatusForbidden,
				JSON: []match.JSON{
					match.JSONKeyEqual("errcode", "M_FORBIDDEN"),
				},
			})
			// Re-invite bob
			alice.InviteRoom(t, roomID, bob.UserID)
			bob.JoinRoom(t, roomID, []string{})
			// Query messages
			queryParams := url.Values{}
			queryParams.Set("dir", "b")
			queryParams.Set("limit", "100")
			// Check if we can see Bobs previous message
			res := bob.Do(t, "GET", []string{"_matrix", "client", "v3", "rooms", roomID, "messages"}, client.WithQueries(queryParams))
			msgRes := &msgResult{}
			must.MatchResponse(t, res, match.HTTPResponse{
				StatusCode: http.StatusOK,
				JSON:       []match.JSON{findMessageId(messageID, msgRes)},
			})
			if !msgRes.found {
				t.Errorf("did not find expected 'before leave' message")
			}
			// Send new message after rejoining
			messageID = alice.SendEventSynced(t, roomID, b.Event{
				Type: "m.room.message",
				Content: map[string]interface{}{
					"msgtype": "m.text",
					"body":    "After rejoin",
				},
			})
			msgRes.found = false
			// We should now be able to see the new message
			queryParams.Set("limit", "1")
			res = bob.Do(t, "GET", []string{"_matrix", "client", "v3", "rooms", roomID, "messages"}, client.WithQueries(queryParams))
			must.MatchResponse(t, res, match.HTTPResponse{
				StatusCode: http.StatusOK,
				JSON:       []match.JSON{findMessageId(messageID, msgRes)},
			})
			if !msgRes.found {
				t.Errorf("did not find expected 'After rejoin' message")
			}
		})

		t.Run("Can forget room we weren't an actual member", func(t *testing.T) {
			t.Parallel()
			roomID := alice.CreateRoom(t, map[string]interface{}{"preset": "private_chat"})
			alice.InviteRoom(t, roomID, bob.UserID)
			// Bob rejects the invite
			bob.LeaveRoom(t, roomID)
			// Bob tries to forget about this room
<<<<<<< HEAD
			bob.MustDo(t, "POST", []string{"_matrix", "client", "v3", "rooms", roomID, "forget"})
			// Alice also leaves the room
			alice.LeaveRoom(t, roomID)
			// Alice tries to forget about this room
			alice.MustDo(t, "POST", []string{"_matrix", "client", "v3", "rooms", roomID, "forget"})
=======
			bob.MustDoFunc(t, "POST", []string{"_matrix", "client", "v3", "rooms", roomID, "forget"}, client.WithJSONBody(t, struct{}{}))
			// Alice also leaves the room
			alice.LeaveRoom(t, roomID)
			// Alice tries to forget about this room
			alice.MustDoFunc(t, "POST", []string{"_matrix", "client", "v3", "rooms", roomID, "forget"}, client.WithJSONBody(t, struct{}{}))
>>>>>>> e7227482
		})
	})
}

type msgResult struct {
	found bool
}

func findMessageId(messageID string, res *msgResult) match.JSON {
	return match.JSONArrayEach("chunk", func(r gjson.Result) error {
		if r.Get("event_id").Str == messageID {
			res.found = true
			return nil
		}
		return nil
	})
}<|MERGE_RESOLUTION|>--- conflicted
+++ resolved
@@ -26,11 +26,7 @@
 		t.Run("Can't forget room you're still in", func(t *testing.T) {
 			t.Parallel()
 			roomID := alice.CreateRoom(t, map[string]interface{}{"preset": "private_chat"})
-<<<<<<< HEAD
-			res := alice.Do(t, "POST", []string{"_matrix", "client", "v3", "rooms", roomID, "forget"})
-=======
-			res := alice.DoFunc(t, "POST", []string{"_matrix", "client", "v3", "rooms", roomID, "forget"}, client.WithJSONBody(t, struct{}{}))
->>>>>>> e7227482
+			res := alice.Do(t, "POST", []string{"_matrix", "client", "v3", "rooms", roomID, "forget"}, client.WithJSONBody(t, struct{}{}))
 			must.MatchResponse(t, res, match.HTTPResponse{
 				StatusCode: http.StatusBadRequest,
 				JSON: []match.JSON{
@@ -51,13 +47,8 @@
 				},
 			})
 			alice.LeaveRoom(t, roomID)
-<<<<<<< HEAD
-			alice.MustDo(t, "POST", []string{"_matrix", "client", "v3", "rooms", roomID, "forget"})
+			alice.MustDo(t, "POST", []string{"_matrix", "client", "v3", "rooms", roomID, "forget"}, , client.WithJSONBody(t, struct{}{}))
 			res := alice.Do(t, "GET", []string{"_matrix", "client", "v3", "rooms", roomID, "messages"})
-=======
-			alice.MustDoFunc(t, "POST", []string{"_matrix", "client", "v3", "rooms", roomID, "forget"}, client.WithJSONBody(t, struct{}{}))
-			res := alice.DoFunc(t, "GET", []string{"_matrix", "client", "v3", "rooms", roomID, "messages"})
->>>>>>> e7227482
 			must.MatchResponse(t, res, match.HTTPResponse{
 				StatusCode: http.StatusForbidden,
 				JSON: []match.JSON{
@@ -80,11 +71,7 @@
 			alice.LeaveRoom(t, roomID)
 			// Ensure Alice left the room
 			bob.MustSyncUntil(t, client.SyncReq{}, client.SyncLeftFrom(alice.UserID, roomID))
-<<<<<<< HEAD
-			alice.MustDo(t, "POST", []string{"_matrix", "client", "v3", "rooms", roomID, "forget"})
-=======
-			alice.MustDoFunc(t, "POST", []string{"_matrix", "client", "v3", "rooms", roomID, "forget"}, client.WithJSONBody(t, struct{}{}))
->>>>>>> e7227482
+			alice.MustDo(t, "POST", []string{"_matrix", "client", "v3", "rooms", roomID, "forget"}, client.WithJSONBody(t, struct{}{}))
 			bob.SendEventSynced(t, roomID, b.Event{
 				Type: "m.room.message",
 				Content: map[string]interface{}{
@@ -130,11 +117,7 @@
 			alice.LeaveRoom(t, roomID)
 			// Ensure Alice left the room
 			bob.MustSyncUntil(t, client.SyncReq{}, client.SyncLeftFrom(alice.UserID, roomID))
-<<<<<<< HEAD
-			alice.MustDo(t, "POST", []string{"_matrix", "client", "v3", "rooms", roomID, "forget"})
-=======
-			alice.MustDoFunc(t, "POST", []string{"_matrix", "client", "v3", "rooms", roomID, "forget"}, client.WithJSONBody(t, struct{}{}))
->>>>>>> e7227482
+			alice.MustDo(t, "POST", []string{"_matrix", "client", "v3", "rooms", roomID, "forget"}, client.WithJSONBody(t, struct{}{}))
 			bob.SendEventSynced(t, roomID, b.Event{
 				Type: "m.room.message",
 				Content: map[string]interface{}{
@@ -214,15 +197,9 @@
 			bob.LeaveRoom(t, roomID)
 			// Ensure Bob has really left the room
 			alice.MustSyncUntil(t, client.SyncReq{}, client.SyncLeftFrom(bob.UserID, roomID))
-<<<<<<< HEAD
-			bob.MustDo(t, "POST", []string{"_matrix", "client", "v3", "rooms", roomID, "forget"})
+			bob.MustDo(t, "POST", []string{"_matrix", "client", "v3", "rooms", roomID, "forget"}, client.WithJSONBody(t, struct{}{}))
 			// Try to re-join
-			joinRes := bob.Do(t, "POST", []string{"_matrix", "client", "v3", "join", roomID})
-=======
-			bob.MustDoFunc(t, "POST", []string{"_matrix", "client", "v3", "rooms", roomID, "forget"}, client.WithJSONBody(t, struct{}{}))
-			// Try to re-join
-			joinRes := bob.DoFunc(t, "POST", []string{"_matrix", "client", "v3", "join", roomID}, client.WithJSONBody(t, struct{}{}))
->>>>>>> e7227482
+			joinRes := bob.Do(t, "POST", []string{"_matrix", "client", "v3", "join", roomID}, client.WithJSONBody(t, struct{}{}))
 			must.MatchResponse(t, joinRes, match.HTTPResponse{
 				StatusCode: http.StatusForbidden,
 				JSON: []match.JSON{
@@ -274,19 +251,11 @@
 			// Bob rejects the invite
 			bob.LeaveRoom(t, roomID)
 			// Bob tries to forget about this room
-<<<<<<< HEAD
-			bob.MustDo(t, "POST", []string{"_matrix", "client", "v3", "rooms", roomID, "forget"})
+			bob.MustDo(t, "POST", []string{"_matrix", "client", "v3", "rooms", roomID, "forget"}, client.WithJSONBody(t, struct{}{}))
 			// Alice also leaves the room
 			alice.LeaveRoom(t, roomID)
 			// Alice tries to forget about this room
-			alice.MustDo(t, "POST", []string{"_matrix", "client", "v3", "rooms", roomID, "forget"})
-=======
-			bob.MustDoFunc(t, "POST", []string{"_matrix", "client", "v3", "rooms", roomID, "forget"}, client.WithJSONBody(t, struct{}{}))
-			// Alice also leaves the room
-			alice.LeaveRoom(t, roomID)
-			// Alice tries to forget about this room
-			alice.MustDoFunc(t, "POST", []string{"_matrix", "client", "v3", "rooms", roomID, "forget"}, client.WithJSONBody(t, struct{}{}))
->>>>>>> e7227482
+			alice.MustDo(t, "POST", []string{"_matrix", "client", "v3", "rooms", roomID, "forget"}, client.WithJSONBody(t, struct{}{}))
 		})
 	})
 }
