package csapi_tests

import (
	"fmt"
	"testing"

	"github.com/matrix-org/complement"
	"github.com/matrix-org/complement/b"
	"github.com/matrix-org/complement/client"
	"github.com/matrix-org/complement/helpers"
	"github.com/matrix-org/complement/must"
	"github.com/matrix-org/complement/runtime"
	"github.com/matrix-org/gomatrixserverlib"
	"github.com/tidwall/gjson"
)

// TestTxnInEvent checks that the transaction ID is present when getting the event from the /rooms/{roomID}/event/{eventID} endpoint.
func TestTxnInEvent(t *testing.T) {
	// Dendrite implementation is broken
	// See https://github.com/matrix-org/dendrite/issues/3000
	runtime.SkipIf(t, runtime.Dendrite)

	deployment := complement.Deploy(t, b.BlueprintCleanHS)
	defer deployment.Destroy(t)

	c := deployment.Register(t, "hs1", helpers.RegistrationOpts{
		LocalpartSuffix: "alice",
		Password:        "password",
	})

	// Create a room where we can send events.
	roomID := c.MustCreateRoom(t, map[string]interface{}{})

	txnId := "abcdefg"
	// Let's send an event, and wait for it to appear in the timeline.
	eventID := c.Unsafe_SendEventUnsyncedWithTxnID(t, roomID, b.Event{
		Type: "m.room.message",
		Content: map[string]interface{}{
			"msgtype": "m.text",
			"body":    "first",
		},
	}, txnId)

	// The transaction ID should be present on the GET /rooms/{roomID}/event/{eventID} response.
	res := c.MustDo(t, "GET", []string{"_matrix", "client", "v3", "rooms", roomID, "event", eventID})
	body := client.ParseJSON(t, res)
	result := gjson.ParseBytes(body)
	unsignedTxnId := result.Get("unsigned.transaction_id")
	if !unsignedTxnId.Exists() {
		t.Fatalf("Event did not have a 'unsigned.transaction_id' on the GET /rooms/%s/event/%s response", roomID, eventID)
	}

	must.Equal(t, unsignedTxnId.Str, txnId, fmt.Sprintf("Event had an incorrect 'unsigned.transaction_id' on GET /rooms/%s/event/%s response", eventID, roomID))
}

func mustHaveTransactionIDForEvent(t *testing.T, roomID, eventID, expectedTxnId string) client.SyncCheckOpt {
	return client.SyncTimelineHas(roomID, func(r gjson.Result) bool {
		if r.Get("event_id").Str == eventID {
			unsignedTxnId := r.Get("unsigned.transaction_id")
			if !unsignedTxnId.Exists() {
				t.Fatalf("Event %s in room %s should have a 'unsigned.transaction_id', but it did not", eventID, roomID)
			}

			must.Equal(t, unsignedTxnId.Str, expectedTxnId, fmt.Sprintf("Event %s in room %s had an incorrect 'unsigned.transaction_id'", eventID, roomID))

			return true
		}

		return false
	})
}

// TestTxnScopeOnLocalEcho tests that transaction IDs in the sync response are scoped to the device
func TestTxnScopeOnLocalEcho(t *testing.T) {
	runtime.SkipIf(t, runtime.Dendrite)

	deployment := complement.Deploy(t, b.BlueprintCleanHS)
	defer deployment.Destroy(t)

	alice := deployment.Register(t, "hs1", helpers.RegistrationOpts{
		LocalpartSuffix: "alice",
		Password:        "password",
	})

	// Create a first client, which allocates a device ID.
	c1 := deployment.UnauthenticatedClient(t, "hs1")
	c1.UserID, c1.AccessToken, c1.DeviceID = c1.LoginUser(t, alice.UserID, "password")

	// Create a room where we can send events.
	roomID := c1.MustCreateRoom(t, map[string]interface{}{})

	txnId := "abdefgh"
	// Let's send an event, and wait for it to appear in the timeline.
	eventID := c1.Unsafe_SendEventUnsyncedWithTxnID(t, roomID, b.Event{
		Type: "m.room.message",
		Content: map[string]interface{}{
			"msgtype": "m.text",
			"body":    "first",
		},
	}, txnId)

	// When syncing, we should find the event and it should have a transaction ID on the first client.
	c1.MustSyncUntil(t, client.SyncReq{}, mustHaveTransactionIDForEvent(t, roomID, eventID, txnId))

	// Create a second client, inheriting the first device ID.
<<<<<<< HEAD
	c2 := deployment.UnauthenticatedClient(t, "hs1")
	c2.UserID, c2.AccessToken, c2.DeviceID = c2.LoginUser(t, "alice", "password", client.WithDeviceID(c1.DeviceID))
=======
	c2 := deployment.Client(t, "hs1", "")
	c2.UserID, c2.AccessToken, c2.DeviceID = c2.LoginUser(t, alice.UserID, "password", client.WithDeviceID(c1.DeviceID))
>>>>>>> 960fcce7
	must.Equal(t, c1.DeviceID, c2.DeviceID, "Device ID should be the same")

	// When syncing, we should find the event and it should have the same transaction ID on the second client.
	c2.MustSyncUntil(t, client.SyncReq{}, mustHaveTransactionIDForEvent(t, roomID, eventID, txnId))
}

// TestTxnIdempotencyScopedToDevice tests that transaction IDs are scoped to a device
// and behave as expected across multiple clients if they use the same device ID
func TestTxnIdempotencyScopedToDevice(t *testing.T) {
	runtime.SkipIf(t, runtime.Dendrite)

	deployment := complement.Deploy(t, b.BlueprintCleanHS)
	defer deployment.Destroy(t)

	alice := deployment.Register(t, "hs1", helpers.RegistrationOpts{
		LocalpartSuffix: "alice",
		Password:        "password",
	})

	// Create a first client, which allocates a device ID.
	c1 := deployment.UnauthenticatedClient(t, "hs1")
	c1.UserID, c1.AccessToken, c1.DeviceID = c1.LoginUser(t, alice.UserID, "password")

	// Create a room where we can send events.
	roomID := c1.MustCreateRoom(t, map[string]interface{}{})

	txnId := "abcdef"
	event := b.Event{
		Type: "m.room.message",
		Content: map[string]interface{}{
			"msgtype": "m.text",
			"body":    "foo",
		},
	}
	// send an event with set txnId
	eventID1 := c1.Unsafe_SendEventUnsyncedWithTxnID(t, roomID, event, txnId)

	// Create a second client, inheriting the first device ID.
<<<<<<< HEAD
	c2 := deployment.UnauthenticatedClient(t, "hs1")
	c2.UserID, c2.AccessToken, c2.DeviceID = c2.LoginUser(t, "alice", "password", client.WithDeviceID(c1.DeviceID))
=======
	c2 := deployment.Client(t, "hs1", "")
	c2.UserID, c2.AccessToken, c2.DeviceID = c2.LoginUser(t, alice.UserID, "password", client.WithDeviceID(c1.DeviceID))
>>>>>>> 960fcce7
	must.Equal(t, c1.DeviceID, c2.DeviceID, "Device ID should be the same")

	// send another event with the same txnId via the second client
	eventID2 := c2.Unsafe_SendEventUnsyncedWithTxnID(t, roomID, event, txnId)

	// the two events should have the same event IDs as they came from the same device
	must.Equal(t, eventID2, eventID1, "Expected eventID1 and eventID2 to be the same from two clients sharing the same device ID")
}

// TestTxnIdempotency tests that PUT requests idempotency follows required semantics
func TestTxnIdempotency(t *testing.T) {
	// Conduit appears to be tracking transaction IDs individually rather than combined with the request URI/room ID
	runtime.SkipIf(t, runtime.Conduit)

	deployment := complement.Deploy(t, b.BlueprintCleanHS)
	defer deployment.Destroy(t)

	alice := deployment.Register(t, "hs1", helpers.RegistrationOpts{
		LocalpartSuffix: "alice",
		Password:        "password",
	})

	// Create a first client, which allocates a device ID.
	c1 := deployment.UnauthenticatedClient(t, "hs1")
	c1.UserID, c1.AccessToken, c1.DeviceID = c1.LoginUser(t, alice.UserID, "password")

	// Create a room where we can send events.
	roomID1 := c1.MustCreateRoom(t, map[string]interface{}{})
	roomID2 := c1.MustCreateRoom(t, map[string]interface{}{})

	// choose a transaction ID
	txnId := "abc"
	event1 := b.Event{
		Type: "m.room.message",
		Content: map[string]interface{}{
			"msgtype": "m.text",
			"body":    "first",
		},
	}
	event2 := b.Event{
		Type: "m.room.message",
		Content: map[string]interface{}{
			"msgtype": "m.text",
			"body":    "second",
		},
	}

	// we send the event and get an event ID back
	eventID1 := c1.Unsafe_SendEventUnsyncedWithTxnID(t, roomID1, event1, txnId)

	// we send the identical event again and should get back the same event ID
	eventID2 := c1.Unsafe_SendEventUnsyncedWithTxnID(t, roomID1, event1, txnId)

	must.Equal(t, eventID2, eventID1, "Expected eventID1 and eventID2 to be the same, but they were not")

	// even if we change the content we should still get back the same event ID as transaction ID is the same
	eventID3 := c1.Unsafe_SendEventUnsyncedWithTxnID(t, roomID1, event2, txnId)

	must.Equal(t, eventID3, eventID1, "Expected eventID3 and eventID2 to be the same even with different content, but they were not")

	// if we change the room ID we should be able to use the same transaction ID
	eventID4 := c1.Unsafe_SendEventUnsyncedWithTxnID(t, roomID2, event1, txnId)

	must.NotEqual(t, eventID4, eventID3, "Expected eventID4 and eventID3 to be different, but they were not")
}

// TestTxnIdWithRefreshToken tests that when a client refreshes its access token,
// it still gets back a transaction ID in the sync response and idempotency is respected.
func TestTxnIdWithRefreshToken(t *testing.T) {
	// Dendrite and Conduit don't support refresh tokens yet.
	runtime.SkipIf(t, runtime.Dendrite, runtime.Conduit)

	deployment := complement.Deploy(t, b.BlueprintCleanHS)
	defer deployment.Destroy(t)

	alice := deployment.Register(t, "hs1", helpers.RegistrationOpts{
		LocalpartSuffix: "alice",
		Password:        "password",
	})
	localpart, _, err := gomatrixserverlib.SplitID('@', alice.UserID)
	must.NotError(t, "failed to get localpart from user ID", err)

	c := deployment.UnauthenticatedClient(t, "hs1")

	var refreshToken string
	c.UserID, c.AccessToken, refreshToken, c.DeviceID, _ = c.LoginUserWithRefreshToken(t, localpart, "password")

	// Create a room where we can send events.
	roomID := c.MustCreateRoom(t, map[string]interface{}{})

	txnId := "abcdef"
	// We send an event
	eventID1 := c.Unsafe_SendEventUnsyncedWithTxnID(t, roomID, b.Event{
		Type: "m.room.message",
		Content: map[string]interface{}{
			"msgtype": "m.text",
			"body":    "first",
		},
	}, txnId)

	// Use the refresh token to get a new access token.
	c.AccessToken, refreshToken, _ = c.ConsumeRefreshToken(t, refreshToken)

	// When syncing, we should find the event and it should also have the correct transaction ID even
	// though the access token is different.
	c.MustSyncUntil(t, client.SyncReq{}, mustHaveTransactionIDForEvent(t, roomID, eventID1, txnId))

	// We try sending the event again with the same transaction ID
	eventID2 := c.Unsafe_SendEventUnsyncedWithTxnID(t, roomID, b.Event{
		Type: "m.room.message",
		Content: map[string]interface{}{
			"msgtype": "m.text",
			"body":    "first",
		},
	}, txnId)

	// The event should have been deduplicated and we should get back the same event ID
	must.Equal(t, eventID2, eventID1, "Expected eventID1 and eventID2 to be the same from a client using a refresh token")
}<|MERGE_RESOLUTION|>--- conflicted
+++ resolved
@@ -103,13 +103,8 @@
 	c1.MustSyncUntil(t, client.SyncReq{}, mustHaveTransactionIDForEvent(t, roomID, eventID, txnId))
 
 	// Create a second client, inheriting the first device ID.
-<<<<<<< HEAD
 	c2 := deployment.UnauthenticatedClient(t, "hs1")
-	c2.UserID, c2.AccessToken, c2.DeviceID = c2.LoginUser(t, "alice", "password", client.WithDeviceID(c1.DeviceID))
-=======
-	c2 := deployment.Client(t, "hs1", "")
 	c2.UserID, c2.AccessToken, c2.DeviceID = c2.LoginUser(t, alice.UserID, "password", client.WithDeviceID(c1.DeviceID))
->>>>>>> 960fcce7
 	must.Equal(t, c1.DeviceID, c2.DeviceID, "Device ID should be the same")
 
 	// When syncing, we should find the event and it should have the same transaction ID on the second client.
@@ -148,13 +143,8 @@
 	eventID1 := c1.Unsafe_SendEventUnsyncedWithTxnID(t, roomID, event, txnId)
 
 	// Create a second client, inheriting the first device ID.
-<<<<<<< HEAD
 	c2 := deployment.UnauthenticatedClient(t, "hs1")
-	c2.UserID, c2.AccessToken, c2.DeviceID = c2.LoginUser(t, "alice", "password", client.WithDeviceID(c1.DeviceID))
-=======
-	c2 := deployment.Client(t, "hs1", "")
 	c2.UserID, c2.AccessToken, c2.DeviceID = c2.LoginUser(t, alice.UserID, "password", client.WithDeviceID(c1.DeviceID))
->>>>>>> 960fcce7
 	must.Equal(t, c1.DeviceID, c2.DeviceID, "Device ID should be the same")
 
 	// send another event with the same txnId via the second client
