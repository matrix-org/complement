--- conflicted
+++ resolved
@@ -7,11 +7,8 @@
 
 	"github.com/matrix-org/complement/internal/b"
 	"github.com/matrix-org/complement/internal/client"
-<<<<<<< HEAD
 	"github.com/matrix-org/complement/internal/match"
-=======
 	"github.com/matrix-org/complement/internal/must"
->>>>>>> 266038de
 )
 
 // sytest: PUT /rooms/:room_id/typing/:user_id sets typing notification
@@ -41,10 +38,37 @@
 			if result.Get("type").Str != "m.typing" {
 				return false
 			}
-<<<<<<< HEAD
-		}
-		return false
-	}))
+
+			var res = false
+
+			for _, item := range result.Get("content").Get("user_ids").Array() {
+				usersSeenTyping = append(usersSeenTyping, item.Str)
+
+				if item.Str == alice.UserID {
+					res = true
+				}
+			}
+
+			return res
+		}))
+
+		must.CheckOffAll(t, usersSeenTyping, []interface{}{alice.UserID})
+	})
+
+	// sytest: Typing can be explicitly stopped
+	t.Run("Typing can be explicitly stopped", func(t *testing.T) {
+		alice.MustDoFunc(t, "PUT", []string{"_matrix", "client", "v3", "rooms", roomID, "typing", alice.UserID}, client.WithJSONBody(t, map[string]interface{}{
+			"typing": false,
+		}))
+
+		bob.MustSyncUntil(t, client.SyncReq{Since: token}, client.SyncEphemeralHas(roomID, func(result gjson.Result) bool {
+			if result.Get("type").Str != "m.typing" {
+				return false
+			}
+
+			return len(result.Get("content").Get("user_ids").Array()) == 0
+		}))
+	})
 }
 
 // sytest: Typing notifications don't leak
@@ -102,37 +126,4 @@
 	if err == nil {
 		t.Fatalf("Received unexpected typing notification: %s", res.Raw)
 	}
-=======
-
-			var res = false
-
-			for _, item := range result.Get("content").Get("user_ids").Array() {
-				usersSeenTyping = append(usersSeenTyping, item.Str)
-
-				if item.Str == alice.UserID {
-					res = true
-				}
-			}
-
-			return res
-		}))
-
-		must.CheckOffAll(t, usersSeenTyping, []interface{}{alice.UserID})
-	})
-
-	// sytest: Typing can be explicitly stopped
-	t.Run("Typing can be explicitly stopped", func(t *testing.T) {
-		alice.MustDoFunc(t, "PUT", []string{"_matrix", "client", "v3", "rooms", roomID, "typing", alice.UserID}, client.WithJSONBody(t, map[string]interface{}{
-			"typing": false,
-		}))
-
-		bob.MustSyncUntil(t, client.SyncReq{Since: token}, client.SyncEphemeralHas(roomID, func(result gjson.Result) bool {
-			if result.Get("type").Str != "m.typing" {
-				return false
-			}
-
-			return len(result.Get("content").Get("user_ids").Array()) == 0
-		}))
-	})
->>>>>>> 266038de
 }