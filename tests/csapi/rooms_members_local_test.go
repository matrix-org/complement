--- conflicted
+++ resolved
@@ -8,10 +8,7 @@
 
 	"github.com/matrix-org/complement/internal/b"
 	"github.com/matrix-org/complement/internal/client"
-<<<<<<< HEAD
-=======
 	"github.com/matrix-org/complement/runtime"
->>>>>>> 1acfcf2d
 )
 
 func TestMembersLocal(t *testing.T) {
@@ -45,6 +42,7 @@
 
 		// sytest: Existing members see new members' presence
 		t.Run("Existing members see new members' presence", func(t *testing.T) {
+			runtime.SkipIf(t, runtime.Dendrite) // FIXME: https://github.com/matrix-org/dendrite/issues/2803
 			t.Parallel()
 			alice.MustSyncUntil(t, client.SyncReq{Since: sinceToken},
 				client.SyncJoinedTo(bob.UserID, roomID),
