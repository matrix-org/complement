package csapi_tests

import (
	"testing"

	"github.com/matrix-org/complement/internal/b"
	"github.com/matrix-org/complement/internal/client"
	"github.com/matrix-org/complement/runtime"
)

func TestMembersLocal(t *testing.T) {
	deployment := Deploy(t, b.BlueprintAlice)
	defer deployment.Destroy(t)

	alice := deployment.Client(t, "hs1", "@alice:hs1")
	bob := deployment.RegisterUser(t, "hs1", "bob", "bobspassword", false)
	roomID := alice.CreateRoom(t, map[string]interface{}{"preset": "public_chat"})

<<<<<<< HEAD
	bob.MustSync(t, client.SyncReq{TimeoutMillis: "0", SetPresence: "online"})

	_, sinceToken := alice.MustSync(t, client.SyncReq{TimeoutMillis: "0"})

=======
	bob.MustDoFunc(
		t, "PUT", []string{"_matrix", "client", "v3", "presence", bob.UserID, "status"},
		client.WithJSONBody(t, map[string]interface{}{
			"presence": "online",
		}),
	)

	_, incrementalSyncToken := alice.MustSync(t, client.SyncReq{})
>>>>>>> d2b13c62
	bob.JoinRoom(t, roomID, []string{})

	t.Run("Parallel", func(t *testing.T) {
		// sytest: New room members see their own join event
		t.Run("New room members see their own join event", func(t *testing.T) {
			t.Parallel()
			// SyncJoinedTo already checks everything we need to know
			alice.MustSyncUntil(t, client.SyncReq{}, client.SyncJoinedTo(alice.UserID, roomID))
		})

		// sytest: Existing members see new members' join events
		t.Run("Existing members see new members' join events", func(t *testing.T) {
			t.Parallel()
			// SyncJoinedTo already checks everything we need to know
			alice.MustSyncUntil(t, client.SyncReq{Since: sinceToken}, client.SyncJoinedTo(bob.UserID, roomID))
		})

		// sytest: Existing members see new members' presence
		// Split into initial and incremental sync cases in Complement.
		t.Run("Existing members see new members' presence in initial sync", func(t *testing.T) {
			runtime.SkipIf(t, runtime.Dendrite) // FIXME: https://github.com/matrix-org/dendrite/issues/2803
			t.Parallel()
<<<<<<< HEAD
			alice.MustSyncUntil(t, client.SyncReq{Since: sinceToken},
=======
			alice.MustSyncUntil(t, client.SyncReq{}, client.SyncJoinedTo(bob.UserID, roomID))
			alice.MustSyncUntil(t, client.SyncReq{},
>>>>>>> d2b13c62
				client.SyncJoinedTo(bob.UserID, roomID),
				client.SyncPresenceHas(bob.UserID, nil),
			)
		})

		// sytest: Existing members see new members' presence
		// Split into initial and incremental sync cases in Complement.
		t.Run("Existing members see new members' presence in incremental sync", func(t *testing.T) {
			runtime.SkipIf(t, runtime.Dendrite) // FIXME: https://github.com/matrix-org/dendrite/issues/2803
			t.Parallel()
			alice.MustSyncUntil(t, client.SyncReq{Since: incrementalSyncToken},
				client.SyncJoinedTo(bob.UserID, roomID),
				client.SyncPresenceHas(bob.UserID, nil),
			)
		})
	})

}<|MERGE_RESOLUTION|>--- conflicted
+++ resolved
@@ -16,12 +16,6 @@
 	bob := deployment.RegisterUser(t, "hs1", "bob", "bobspassword", false)
 	roomID := alice.CreateRoom(t, map[string]interface{}{"preset": "public_chat"})
 
-<<<<<<< HEAD
-	bob.MustSync(t, client.SyncReq{TimeoutMillis: "0", SetPresence: "online"})
-
-	_, sinceToken := alice.MustSync(t, client.SyncReq{TimeoutMillis: "0"})
-
-=======
 	bob.MustDoFunc(
 		t, "PUT", []string{"_matrix", "client", "v3", "presence", bob.UserID, "status"},
 		client.WithJSONBody(t, map[string]interface{}{
@@ -29,8 +23,7 @@
 		}),
 	)
 
-	_, incrementalSyncToken := alice.MustSync(t, client.SyncReq{})
->>>>>>> d2b13c62
+	_, incrementalSyncToken := alice.MustSync(t, client.SyncReq{TimeoutMillis: "0"})
 	bob.JoinRoom(t, roomID, []string{})
 
 	t.Run("Parallel", func(t *testing.T) {
@@ -45,20 +38,15 @@
 		t.Run("Existing members see new members' join events", func(t *testing.T) {
 			t.Parallel()
 			// SyncJoinedTo already checks everything we need to know
-			alice.MustSyncUntil(t, client.SyncReq{Since: sinceToken}, client.SyncJoinedTo(bob.UserID, roomID))
+			alice.MustSyncUntil(t, client.SyncReq{Since: incrementalSyncToken}, client.SyncJoinedTo(bob.UserID, roomID))
 		})
 
 		// sytest: Existing members see new members' presence
 		// Split into initial and incremental sync cases in Complement.
-		t.Run("Existing members see new members' presence in initial sync", func(t *testing.T) {
+		t.Run("Existing members see new members' presence (in initial sync)", func(t *testing.T) {
 			runtime.SkipIf(t, runtime.Dendrite) // FIXME: https://github.com/matrix-org/dendrite/issues/2803
 			t.Parallel()
-<<<<<<< HEAD
-			alice.MustSyncUntil(t, client.SyncReq{Since: sinceToken},
-=======
-			alice.MustSyncUntil(t, client.SyncReq{}, client.SyncJoinedTo(bob.UserID, roomID))
 			alice.MustSyncUntil(t, client.SyncReq{},
->>>>>>> d2b13c62
 				client.SyncJoinedTo(bob.UserID, roomID),
 				client.SyncPresenceHas(bob.UserID, nil),
 			)
