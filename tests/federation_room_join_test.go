--- conflicted
+++ resolved
@@ -385,11 +385,9 @@
 		}
 
 		var res interface{}
-<<<<<<< HEAD
-		err := srv.SendFederationRequest(t, deployment, req, &res)
-=======
-		err := srv.SendFederationRequest(context.Background(), deployment, req, &res)
->>>>>>> 50b86f64
+
+		err := srv.SendFederationRequest(context.Background(), t, deployment, req, &res)
+
 		if err == nil {
 			t.Errorf("send request returned 200")
 			return
