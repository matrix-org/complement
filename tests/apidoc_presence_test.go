--- conflicted
+++ resolved
@@ -17,12 +17,6 @@
 	authedClient := deployment.Client(t, "hs2", "user_presence")
 	// sytest: GET /presence/:user_id/status fetches initial status
 	t.Run("GET /presence/:user_id/status fetches initial status", func(t *testing.T) {
-<<<<<<< HEAD
-		t.Parallel()
-=======
-		CreateDummyUser(t, unauthedClient, "user_presence")
->>>>>>> b0a04882
-
 		res := authedClient.MustDo(t, "GET", []string{"_matrix", "client", "r0", "presence", "user_presence", "status"}, nil)
 
 		must.MatchResponse(t, res, match.HTTPResponse{
