// +build msc3083

// Tests MSC3083, an experimental feature for joining restricted rooms based on
// membership in a space.

package tests

import (
	"net/url"
	"testing"

	"github.com/matrix-org/complement/internal/b"
	"github.com/matrix-org/complement/internal/client"
	"github.com/matrix-org/complement/internal/docker"
)

<<<<<<< HEAD
var (
	msc1772SpaceChildEventType = "org.matrix.msc1772.space.child"
)

func failJoinRoom(t *testing.T, c *client.CSAPI, roomIDOrAlias string, serverName string) {
	t.Helper()

=======
func FailJoinRoom(c *client.CSAPI, t *testing.T, roomIDOrAlias string, serverName string) {
>>>>>>> 8bb143cf
	// This is copied from Client.JoinRoom to test a join failure.
	query := make(url.Values, 1)
	query.Set("server_name", serverName)
	c.MustDoWithStatusRaw(
		t,
		"POST",
		[]string{"_matrix", "client", "r0", "join", roomIDOrAlias},
		nil,
		"application/json",
		query,
		403,
	)
}

// Create a space and put a room in it which is set to:
// * The experimental room version.
// * restricted join rules with allow set to the space.
func setupRestrictedRoom(t *testing.T, deployment *docker.Deployment) (*client.CSAPI, string, string) {
	t.Helper()

	alice := deployment.Client(t, "hs1", "@alice:hs1")
	space := alice.CreateRoom(t, map[string]interface{}{
		"preset": "public_chat",
		"name":   "Space",
	})
	// The room is an unstable room version which supports the restricted join_rule.
	room := alice.CreateRoom(t, map[string]interface{}{
		"preset":       "public_chat",
		"name":         "Room",
		"room_version": "org.matrix.msc3083",
		"initial_state": []map[string]interface{}{
			{
				"type":      "m.room.join_rules",
				"state_key": "",
				"content": map[string]interface{}{
					"join_rule": "restricted",
					"allow": []map[string]interface{}{
						{
							"space": &space,
							"via":   []string{"hs1"},
						},
					},
				},
			},
		},
	})
	alice.SendEventSynced(t, space, b.Event{
		Type:     "m.space.child",
		StateKey: &room,
		Content: map[string]interface{}{
			"via": []string{"hs1"},
		},
	})

	return alice, space, room
}

func checkRestrictedRoom(t *testing.T, alice *client.CSAPI, bob *client.CSAPI, space string, room string) {
	t.Helper()

	failJoinRoom(t, bob, room, "hs1")

	// Join the space, attempt to join the room again, which now should succeed.
	bob.JoinRoom(t, space, []string{"hs1"})
	bob.JoinRoom(t, room, []string{"hs1"})

	// Leaving the room works and the user is unable to re-join.
	bob.LeaveRoom(t, room)
	bob.LeaveRoom(t, space)
	failJoinRoom(t, bob, room, "hs1")

	// Invite the user and joining should work.
	alice.InviteRoom(t, room, bob.UserID)
	bob.JoinRoom(t, room, []string{"hs1"})

	// Leave the room again, and join the space.
	bob.LeaveRoom(t, room)
	bob.JoinRoom(t, space, []string{"hs1"})

	// Update the room to have bad values in the "allow" field, which should stop
	// joining from working properly.
	emptyStateKey := ""
	alice.SendEventSynced(
		t,
		room,
		b.Event{
			Type:     "m.room.join_rules",
			Sender:   alice.UserID,
			StateKey: &emptyStateKey,
			Content: map[string]interface{}{
				"join_rule": "restricted",
				"allow":     []string{"invalid"},
			},
		},
	)
	// Fails since invalid values get filtered out of allow.
	failJoinRoom(t, bob, room, "hs1")

	alice.SendEventSynced(
		t,
		room,
		b.Event{
			Type:     "m.room.join_rules",
			Sender:   alice.UserID,
			StateKey: &emptyStateKey,
			Content: map[string]interface{}{
				"join_rule": "restricted",
				"allow":     "invalid",
			},
		},
	)
	// Fails since a fully invalid allow key requires an invite.
	failJoinRoom(t, bob, room, "hs1")
}

// Test joining a room with join rules restricted to membership in a space.
func TestRestrictedRoomsLocalJoin(t *testing.T) {
	deployment := Deploy(t, b.BlueprintOneToOneRoom)
	defer deployment.Destroy(t)

	// Setup the user, space, and restricted room.
	alice, space, room := setupRestrictedRoom(t, deployment)

	// Create a second user on the same homeserver.
	bob := deployment.Client(t, "hs1", "@bob:hs1")

	// Execute the checks.
	checkRestrictedRoom(t, alice, bob, space, room)
}

// Test joining a room with join rules restricted to membership in a space.
func TestRestrictedRoomsRemoteJoin(t *testing.T) {
	deployment := Deploy(t, b.BlueprintFederationOneToOneRoom)
	defer deployment.Destroy(t)

	// Setup the user, space, and restricted room.
	alice, space, room := setupRestrictedRoom(t, deployment)

	// Create a second user on a different homeserver.
	bob := deployment.Client(t, "hs2", "@bob:hs2")

	// Execute the checks.
	checkRestrictedRoom(t, alice, bob, space, room)
}<|MERGE_RESOLUTION|>--- conflicted
+++ resolved
@@ -14,17 +14,9 @@
 	"github.com/matrix-org/complement/internal/docker"
 )
 
-<<<<<<< HEAD
-var (
-	msc1772SpaceChildEventType = "org.matrix.msc1772.space.child"
-)
-
 func failJoinRoom(t *testing.T, c *client.CSAPI, roomIDOrAlias string, serverName string) {
 	t.Helper()
 
-=======
-func FailJoinRoom(c *client.CSAPI, t *testing.T, roomIDOrAlias string, serverName string) {
->>>>>>> 8bb143cf
 	// This is copied from Client.JoinRoom to test a join failure.
 	query := make(url.Values, 1)
 	query.Set("server_name", serverName)
