// +build msc2946,msc3083

// Tests MSC3083, an experimental feature for joining restricted rooms based on
// membership in a space.

package tests

import (
	"net/url"
	"testing"

	"github.com/matrix-org/complement/internal/b"
	"github.com/matrix-org/complement/internal/client"
	"github.com/matrix-org/complement/internal/docker"
	"github.com/matrix-org/complement/internal/match"
	"github.com/matrix-org/complement/internal/must"
	"github.com/tidwall/gjson"
)

func failJoinRoom(t *testing.T, c *client.CSAPI, roomIDOrAlias string, serverName string) {
	t.Helper()

<<<<<<< HEAD
func failJoinRoom(c *client.CSAPI, t *testing.T, roomIDOrAlias string, serverName string) {
=======
>>>>>>> ea7ed75e
	// This is copied from Client.JoinRoom to test a join failure.
	query := make(url.Values, 1)
	query.Set("server_name", serverName)
	c.MustDoWithStatusRaw(
		t,
		"POST",
		[]string{"_matrix", "client", "r0", "join", roomIDOrAlias},
		nil,
		"application/json",
		query,
		403,
	)
}

// Create a space and put a room in it which is set to:
// * The experimental room version.
// * restricted join rules with allow set to the space.
func setupRestrictedRoom(t *testing.T, deployment *docker.Deployment) (*client.CSAPI, string, string) {
<<<<<<< HEAD
=======
	t.Helper()

>>>>>>> ea7ed75e
	alice := deployment.Client(t, "hs1", "@alice:hs1")
	space := alice.CreateRoom(t, map[string]interface{}{
		"preset": "public_chat",
		"name":   "Space",
	})
	// The room is an unstable room version which supports the restricted join_rule.
	room := alice.CreateRoom(t, map[string]interface{}{
		"preset":       "public_chat",
		"name":         "Room",
		"room_version": "org.matrix.msc3083",
		"initial_state": []map[string]interface{}{
			{
				"type":      "m.room.join_rules",
				"state_key": "",
				"content": map[string]interface{}{
					"join_rule": "restricted",
					"allow": []map[string]interface{}{
						{
							"space": &space,
							"via":   []string{"hs1"},
						},
					},
				},
			},
		},
	})
	alice.SendEventSynced(t, space, b.Event{
		Type:     "m.space.child",
		StateKey: &room,
		Content: map[string]interface{}{
			"via": []string{"hs1"},
		},
	})

	return alice, space, room
}

func checkRestrictedRoom(t *testing.T, alice *client.CSAPI, bob *client.CSAPI, space string, room string) {
<<<<<<< HEAD
	failJoinRoom(bob, t, room, "hs1")
=======
	t.Helper()

	failJoinRoom(t, bob, room, "hs1")
>>>>>>> ea7ed75e

	// Join the space, attempt to join the room again, which now should succeed.
	bob.JoinRoom(t, space, []string{"hs1"})
	bob.JoinRoom(t, room, []string{"hs1"})

	// Leaving the room works and the user is unable to re-join.
	bob.LeaveRoom(t, room)
	bob.LeaveRoom(t, space)
<<<<<<< HEAD
	failJoinRoom(bob, t, room, "hs1")
=======
	failJoinRoom(t, bob, room, "hs1")
>>>>>>> ea7ed75e

	// Invite the user and joining should work.
	alice.InviteRoom(t, room, bob.UserID)
	bob.JoinRoom(t, room, []string{"hs1"})

	// Leave the room again, and join the space.
	bob.LeaveRoom(t, room)
	bob.JoinRoom(t, space, []string{"hs1"})

	// Update the room to have bad values in the "allow" field, which should stop
	// joining from working properly.
	emptyStateKey := ""
	alice.SendEventSynced(
		t,
		room,
		b.Event{
			Type:     "m.room.join_rules",
			Sender:   alice.UserID,
			StateKey: &emptyStateKey,
			Content: map[string]interface{}{
				"join_rule": "restricted",
				"allow":     []string{"invalid"},
			},
		},
	)
	// Fails since invalid values get filtered out of allow.
<<<<<<< HEAD
	failJoinRoom(bob, t, room, "hs1")
=======
	failJoinRoom(t, bob, room, "hs1")
>>>>>>> ea7ed75e

	alice.SendEventSynced(
		t,
		room,
		b.Event{
			Type:     "m.room.join_rules",
			Sender:   alice.UserID,
			StateKey: &emptyStateKey,
			Content: map[string]interface{}{
				"join_rule": "restricted",
				"allow":     "invalid",
			},
		},
	)
	// Fails since a fully invalid allow key requires an invite.
<<<<<<< HEAD
	failJoinRoom(bob, t, room, "hs1")
=======
	failJoinRoom(t, bob, room, "hs1")
>>>>>>> ea7ed75e
}

// Test joining a room with join rules restricted to membership in a space.
func TestRestrictedRoomsLocalJoin(t *testing.T) {
	deployment := Deploy(t, b.BlueprintOneToOneRoom)
	defer deployment.Destroy(t)

	// Setup the user, space, and restricted room.
	alice, space, room := setupRestrictedRoom(t, deployment)

	// Create a second user on the same homeserver.
	bob := deployment.Client(t, "hs1", "@bob:hs1")

	// Execute the checks.
	checkRestrictedRoom(t, alice, bob, space, room)
}

// Test joining a room with join rules restricted to membership in a space.
func TestRestrictedRoomsRemoteJoin(t *testing.T) {
	deployment := Deploy(t, b.BlueprintFederationOneToOneRoom)
	defer deployment.Destroy(t)

	// Setup the user, space, and restricted room.
	alice, space, room := setupRestrictedRoom(t, deployment)

	// Create a second user on a different homeserver.
	bob := deployment.Client(t, "hs2", "@bob:hs2")

	// Execute the checks.
	checkRestrictedRoom(t, alice, bob, space, room)
<<<<<<< HEAD
}

// Request the room summary and ensure the expected rooms are in the response.
func requestAndAssertSummary(t *testing.T, user *client.CSAPI, space string, expected_rooms []interface{}) {
	res := user.MustDo(t, "POST", []string{"_matrix", "client", "unstable", "org.matrix.msc2946", "rooms", space, "spaces"}, map[string]interface{}{})
	must.MatchResponse(t, res, match.HTTPResponse{
		JSON: []match.JSON{
			match.JSONCheckOff("rooms", expected_rooms, func(r gjson.Result) interface{} {
				return r.Get("room_id").Str
			}, nil),
		},
	})
}

// Tests that MSC2946 works for a restricted room.
//
// Create a space with a room in it that has join rules restricted to membership
// in that space.
//
// The user should be unable to see the room in the spaces summary unless they
// are a member of the space.
func TestRestrictedRoomsSpacesSummary(t *testing.T) {
	deployment := Deploy(t, b.BlueprintOneToOneRoom)
	defer deployment.Destroy(t)

	// Create the rooms
	alice := deployment.Client(t, "hs1", "@alice:hs1")
	space := alice.CreateRoom(t, map[string]interface{}{
		"preset": "public_chat",
		"name":   "Space",
		// World readable to allow peeking without joining.
		"initial_state": []map[string]interface{}{
			{
				"type":      "m.room.history_visibility",
				"state_key": "",
				"content": map[string]interface{}{
					"history_visibility": "world_readable",
				},
			},
		},
	})
	// The room is an unstable room version which supports the restricted join_rule.
	room := alice.CreateRoom(t, map[string]interface{}{
		"preset":       "public_chat",
		"name":         "Room",
		"room_version": "org.matrix.msc3083",
		"initial_state": []map[string]interface{}{
			{
				"type":      "m.room.join_rules",
				"state_key": "",
				"content": map[string]interface{}{
					"join_rule": "restricted",
					"allow": []map[string]interface{}{
						{
							"space": &space,
							"via":   []string{"hs1"},
						},
					},
				},
			},
		},
	})
	alice.SendEventSynced(t, space, b.Event{
		Type:     "org.matrix.msc1772.space.child",
		StateKey: &room,
		Content: map[string]interface{}{
			"via": []string{"hs1"},
		},
	})

	t.Logf("Space: %s", space)
	t.Logf("Room: %s", room)

	// Create a second user on the same homeserver.
	bob := deployment.Client(t, "hs1", "@bob:hs1")

	// Querying the space returns only the space, as the room is restricted.
	requestAndAssertSummary(t, bob, space, []interface{}{space})

	// Join the space, and now the restricted room should appear.
	bob.JoinRoom(t, space, []string{"hs1"})
	requestAndAssertSummary(t, bob, space, []interface{}{space, room})
}

// Tests that MSC2946 works over federation for a restricted room.
//
// Create a space with a room in it that has join rules restricted to membership
// in that space. The space and room are on different homeservers.
//
// The user should be unable to see the room in the spaces summary unless they
// are a member of the space.
func TestRestrictedRoomsSpacesSummaryFederation(t *testing.T) {
	deployment := Deploy(t, b.BlueprintFederationTwoLocalOneRemote)
	defer deployment.Destroy(t)

	// Create the rooms
	alice := deployment.Client(t, "hs1", "@alice:hs1")
	bob := deployment.Client(t, "hs1", "@bob:hs1")
	space := alice.CreateRoom(t, map[string]interface{}{
		"preset": "public_chat",
		"initial_state": []map[string]interface{}{
			{
				"type":      "m.room.history_visibility",
				"state_key": "",
				"content": map[string]string{
					"history_visibility": "world_readable",
				},
			},
		},
	})

	// The room is an unstable room version which supports the restricted join_rule
	// and is created on hs2.
	charlie := deployment.Client(t, "hs2", "@charlie:hs2")
	room := charlie.CreateRoom(t, map[string]interface{}{
		"preset":       "public_chat",
		"name":         "Room",
		"room_version": "org.matrix.msc3083",
		"initial_state": []map[string]interface{}{
			{
				"type":      "m.room.join_rules",
				"state_key": "",
				"content": map[string]interface{}{
					"join_rule": "restricted",
					"allow": []map[string]interface{}{
						{
							"space": &space,
							"via":   []string{"hs1"},
						},
					},
				},
			},
		},
	})

	// create the link (this doesn't really make sense since how would alice know
	// about the room? but it works for testing)
	alice.SendEventSynced(t, space, b.Event{
		Type:     spaceChildEventType,
		StateKey: &room,
		Content: map[string]interface{}{
			"via": []string{"hs2"},
		},
	})

	// The room appears for no one at first since hs2 doesn't know about who is in ss1.
	requestAndAssertSummary(t, alice, space, []interface{}{space})
	requestAndAssertSummary(t, bob, space, []interface{}{space})

	// Charlie joins ss1 and now hs2 knows that alice is in it.
	charlie.JoinRoom(t, space, []string{"hs1"})

	// The restricted room should appear for alice (who is in the space).
	requestAndAssertSummary(t, alice, space, []interface{}{space, room})
	requestAndAssertSummary(t, bob, space, []interface{}{space})
=======
>>>>>>> ea7ed75e
}<|MERGE_RESOLUTION|>--- conflicted
+++ resolved
@@ -20,10 +20,6 @@
 func failJoinRoom(t *testing.T, c *client.CSAPI, roomIDOrAlias string, serverName string) {
 	t.Helper()
 
-<<<<<<< HEAD
-func failJoinRoom(c *client.CSAPI, t *testing.T, roomIDOrAlias string, serverName string) {
-=======
->>>>>>> ea7ed75e
 	// This is copied from Client.JoinRoom to test a join failure.
 	query := make(url.Values, 1)
 	query.Set("server_name", serverName)
@@ -42,11 +38,8 @@
 // * The experimental room version.
 // * restricted join rules with allow set to the space.
 func setupRestrictedRoom(t *testing.T, deployment *docker.Deployment) (*client.CSAPI, string, string) {
-<<<<<<< HEAD
-=======
 	t.Helper()
 
->>>>>>> ea7ed75e
 	alice := deployment.Client(t, "hs1", "@alice:hs1")
 	space := alice.CreateRoom(t, map[string]interface{}{
 		"preset": "public_chat",
@@ -85,13 +78,9 @@
 }
 
 func checkRestrictedRoom(t *testing.T, alice *client.CSAPI, bob *client.CSAPI, space string, room string) {
-<<<<<<< HEAD
-	failJoinRoom(bob, t, room, "hs1")
-=======
 	t.Helper()
 
 	failJoinRoom(t, bob, room, "hs1")
->>>>>>> ea7ed75e
 
 	// Join the space, attempt to join the room again, which now should succeed.
 	bob.JoinRoom(t, space, []string{"hs1"})
@@ -100,11 +89,7 @@
 	// Leaving the room works and the user is unable to re-join.
 	bob.LeaveRoom(t, room)
 	bob.LeaveRoom(t, space)
-<<<<<<< HEAD
-	failJoinRoom(bob, t, room, "hs1")
-=======
 	failJoinRoom(t, bob, room, "hs1")
->>>>>>> ea7ed75e
 
 	// Invite the user and joining should work.
 	alice.InviteRoom(t, room, bob.UserID)
@@ -131,11 +116,7 @@
 		},
 	)
 	// Fails since invalid values get filtered out of allow.
-<<<<<<< HEAD
-	failJoinRoom(bob, t, room, "hs1")
-=======
 	failJoinRoom(t, bob, room, "hs1")
->>>>>>> ea7ed75e
 
 	alice.SendEventSynced(
 		t,
@@ -151,11 +132,7 @@
 		},
 	)
 	// Fails since a fully invalid allow key requires an invite.
-<<<<<<< HEAD
-	failJoinRoom(bob, t, room, "hs1")
-=======
 	failJoinRoom(t, bob, room, "hs1")
->>>>>>> ea7ed75e
 }
 
 // Test joining a room with join rules restricted to membership in a space.
@@ -186,11 +163,12 @@
 
 	// Execute the checks.
 	checkRestrictedRoom(t, alice, bob, space, room)
-<<<<<<< HEAD
 }
 
 // Request the room summary and ensure the expected rooms are in the response.
 func requestAndAssertSummary(t *testing.T, user *client.CSAPI, space string, expected_rooms []interface{}) {
+	t.Helper()
+
 	res := user.MustDo(t, "POST", []string{"_matrix", "client", "unstable", "org.matrix.msc2946", "rooms", space, "spaces"}, map[string]interface{}{})
 	must.MatchResponse(t, res, match.HTTPResponse{
 		JSON: []match.JSON{
@@ -342,6 +320,4 @@
 	// The restricted room should appear for alice (who is in the space).
 	requestAndAssertSummary(t, alice, space, []interface{}{space, room})
 	requestAndAssertSummary(t, bob, space, []interface{}{space})
-=======
->>>>>>> ea7ed75e
 }