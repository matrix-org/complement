--- conflicted
+++ resolved
@@ -218,77 +218,6 @@
 				200,
 			)
 			validateBatchSendRes(t, as, roomID, batchSendRes, false)
-		})
-
-		t.Run("Backfill still works after many batches are imported", func(t *testing.T) {
-			t.Parallel()
-
-			roomID := as.CreateRoom(t, createPublicRoomOpts)
-			alice.JoinRoom(t, roomID, nil)
-
-			// Create some normal messages in the timeline
-			eventIDsBefore := createMessagesInRoom(t, alice, roomID, 2, "eventIDsBefore")
-			eventIdBefore := eventIDsBefore[len(eventIDsBefore)-1]
-			timeAfterEventBefore := time.Now()
-
-			// We chose the magic number 11 because Synapse currently limits the
-			// backfill extremities to 5. 10 also seemed like a round number someone
-			// could pick for other homeserver implementations so I just did 10+1 to
-			// make sure it also worked in that case.
-			//numBatches := 11
-			numBatches := 2
-			numHistoricalMessagesPerBatch := 100
-			// wait X number of ms to ensure that the timestamp changes enough for
-			// each of the historical messages we try to import later
-			time.Sleep(time.Duration(numBatches*numHistoricalMessagesPerBatch) * timeBetweenMessages)
-
-			// eventIDsAfter
-			createMessagesInRoom(t, alice, roomID, 2, "eventIDsAfter")
-
-			// Import a long chain of batches connected to each other.
-			// We want to make sure Synapse doesn't blow up after we import
-			// many messages.
-			var expectedEventIDs []string
-			var denyListEventIDs []string
-			var baseInsertionEventID string
-			nextBatchID := ""
-			for i := 0; i < numBatches; i++ {
-				insertTime := timeAfterEventBefore.Add(timeBetweenMessages * time.Duration(numBatches-numHistoricalMessagesPerBatch*i))
-				batchSendRes := batchSendHistoricalMessages(
-					t,
-					as,
-					roomID,
-					eventIdBefore,
-					nextBatchID,
-					createJoinStateEventsForBatchSendRequest([]string{virtualUserID}, insertTime),
-					createMessageEventsForBatchSendRequest([]string{virtualUserID}, insertTime, numHistoricalMessagesPerBatch),
-					// Status
-					200,
-				)
-				batchSendResBody := client.ParseJSON(t, batchSendRes)
-				// Make sure we see all of the historical messages
-				expectedEventIDs = append(expectedEventIDs, client.GetJSONFieldStringArray(t, batchSendResBody, "event_ids")...)
-				// We should not find any historical state between the batches of messages
-				denyListEventIDs = append(denyListEventIDs, client.GetJSONFieldStringArray(t, batchSendResBody, "state_event_ids")...)
-				nextBatchID = client.GetJSONFieldStr(t, batchSendResBody, "next_batch_id")
-
-				// Grab the base insertion event ID to reference later in the marker event
-				if i == 0 {
-					baseInsertionEventID = client.GetJSONFieldStr(t, batchSendResBody, "base_insertion_event_id")
-				}
-			}
-
-			// Make sure we see the events at the very start of the message history
-			expectedEventIDs = append(expectedEventIDs, eventIDsBefore...)
-
-			// Join the room from a remote homeserver after the historical messages were sent
-			remoteCharlie.JoinRoom(t, roomID, []string{"hs1"})
-
-			// Send the marker event
-			sendMarkerAndEnsureBackfilled(t, as, remoteCharlie, roomID, baseInsertionEventID)
-
-			// Make sure events can be backfilled from the remote homeserver
-			paginateUntilMessageCheckOff(t, remoteCharlie, roomID, expectedEventIDs, denyListEventIDs)
 		})
 
 		t.Run("Historical events from batch_send do not come down in an incremental sync", func(t *testing.T) {
@@ -620,34 +549,19 @@
 			t.Skip("Skipping until implemented")
 		})
 
-<<<<<<< HEAD
-		t.Run("Historical messages are visible when joining on federated server - auto-generated base insertion event", func(t *testing.T) {
-			t.Parallel()
-
-			roomID := as.CreateRoom(t, createPublicRoomOpts)
-			alice.JoinRoom(t, roomID, nil)
-
-			eventIDsBefore := createMessagesInRoom(t, alice, roomID, 1, "eventIDsBefore")
-			eventIdBefore := eventIDsBefore[0]
-			timeAfterEventBefore := time.Now()
-
-			// eventIDsAfter
-			createMessagesInRoom(t, alice, roomID, 3, "eventIDsAfter")
-=======
 		t.Run("Federation", func(t *testing.T) {
 			t.Run("Historical messages are visible when joining on federated server - auto-generated base insertion event", func(t *testing.T) {
 				t.Parallel()
 
 				roomID := as.CreateRoom(t, createPublicRoomOpts)
 				alice.JoinRoom(t, roomID, nil)
->>>>>>> 5742fddd
-
-				eventIDsBefore := createMessagesInRoom(t, alice, roomID, 1)
+
+				eventIDsBefore := createMessagesInRoom(t, alice, roomID, 1, "eventIDsBefore")
 				eventIdBefore := eventIDsBefore[0]
 				timeAfterEventBefore := time.Now()
 
 				// eventIDsAfter
-				createMessagesInRoom(t, alice, roomID, 3)
+				createMessagesInRoom(t, alice, roomID, 3, "eventIDsAfter")
 
 				batchSendRes := batchSendHistoricalMessages(
 					t,
@@ -700,41 +614,13 @@
 				})
 			})
 
-<<<<<<< HEAD
-			eventIDsBefore := createMessagesInRoom(t, alice, roomID, 1, "eventIDsBefore")
-			eventIdBefore := eventIDsBefore[0]
-			timeAfterEventBefore := time.Now()
-
-			// Create insertion event in the normal DAG
-			batchID := "mynextBatchID123"
-			insertionEvent := b.Event{
-				Type: insertionEventType,
-				Content: map[string]interface{}{
-					nextBatchIDContentField: batchID,
-					historicalContentField:  true,
-				},
-			}
-			// We can't use as.SendEventSynced(...) because application services can't use the /sync API
-			txnId := getTxnID("sendInsertionAndEnsureBackfilled-txn")
-			insertionSendRes := as.MustDoFunc(t, "PUT", []string{"_matrix", "client", "r0", "rooms", roomID, "send", insertionEvent.Type, txnId}, client.WithJSONBody(t, insertionEvent.Content))
-			insertionSendBody := client.ParseJSON(t, insertionSendRes)
-			insertionEventID := client.GetJSONFieldStr(t, insertionSendBody, "event_id")
-			// Make sure the insertion event has reached the homeserver
-			alice.MustSyncUntil(t, client.SyncReq{}, client.SyncTimelineHas(roomID, func(ev gjson.Result) bool {
-				return ev.Get("event_id").Str == insertionEventID
-			}))
-
-			// eventIDsAfter
-			createMessagesInRoom(t, alice, roomID, 3, "eventIDsAfter")
-=======
 			t.Run("Historical messages are visible when joining on federated server - pre-made insertion event", func(t *testing.T) {
 				t.Parallel()
 
 				roomID := as.CreateRoom(t, createPublicRoomOpts)
 				alice.JoinRoom(t, roomID, nil)
->>>>>>> 5742fddd
-
-				eventIDsBefore := createMessagesInRoom(t, alice, roomID, 1)
+
+				eventIDsBefore := createMessagesInRoom(t, alice, roomID, 1, "eventIDsBefore")
 				eventIdBefore := eventIDsBefore[0]
 				timeAfterEventBefore := time.Now()
 
@@ -758,7 +644,7 @@
 				}))
 
 				// eventIDsAfter
-				createMessagesInRoom(t, alice, roomID, 3)
+				createMessagesInRoom(t, alice, roomID, 3, "eventIDsAfter")
 
 				batchSendRes := batchSendHistoricalMessages(
 					t,
@@ -819,21 +705,12 @@
 				// Join the room from a remote homeserver before any historical messages are sent
 				remoteCharlie.JoinRoom(t, roomID, []string{"hs1"})
 
-<<<<<<< HEAD
-			eventIDsBefore := createMessagesInRoom(t, alice, roomID, 1, "eventIDsBefore")
-			eventIdBefore := eventIDsBefore[0]
-			timeAfterEventBefore := time.Now()
-
-			// eventIDsAfter
-			createMessagesInRoom(t, alice, roomID, 10, "eventIDsAfter")
-=======
-				eventIDsBefore := createMessagesInRoom(t, alice, roomID, 1)
+				eventIDsBefore := createMessagesInRoom(t, alice, roomID, 1, "eventIDsBefore")
 				eventIdBefore := eventIDsBefore[0]
 				timeAfterEventBefore := time.Now()
 
 				// eventIDsAfter
-				createMessagesInRoom(t, alice, roomID, 10)
->>>>>>> 5742fddd
+				createMessagesInRoom(t, alice, roomID, 10, "eventIDsAfter")
 
 				// Mimic scrollback just through the latest messages
 				remoteCharlie.MustDoFunc(t, "GET", []string{"_matrix", "client", "r0", "rooms", roomID, "messages"}, client.WithContentType("application/json"), client.WithQueries(url.Values{
@@ -923,21 +800,12 @@
 				// Join the room from a remote homeserver before any historical messages are sent
 				remoteCharlie.JoinRoom(t, roomID, []string{"hs1"})
 
-<<<<<<< HEAD
-			eventIDsBefore := createMessagesInRoom(t, alice, roomID, 1, "eventIDsBefore")
-			eventIdBefore := eventIDsBefore[0]
-			timeAfterEventBefore := time.Now()
-
-			// eventIDsAfter
-			createMessagesInRoom(t, alice, roomID, 3, "eventIDsAfter")
-=======
-				eventIDsBefore := createMessagesInRoom(t, alice, roomID, 1)
+				eventIDsBefore := createMessagesInRoom(t, alice, roomID, 1, "eventIDsBefore")
 				eventIdBefore := eventIDsBefore[0]
 				timeAfterEventBefore := time.Now()
 
 				// eventIDsAfter
-				createMessagesInRoom(t, alice, roomID, 3)
->>>>>>> 5742fddd
+				createMessagesInRoom(t, alice, roomID, 3, "eventIDsAfter")
 
 				// Mimic scrollback to all of the messages
 				// scrollbackMessagesRes
@@ -1016,6 +884,77 @@
 					},
 				})
 			})
+
+			t.Run("Backfill still works after many batches are imported", func(t *testing.T) {
+				t.Parallel()
+
+				roomID := as.CreateRoom(t, createPublicRoomOpts)
+				alice.JoinRoom(t, roomID, nil)
+
+				// Create some normal messages in the timeline
+				eventIDsBefore := createMessagesInRoom(t, alice, roomID, 2, "eventIDsBefore")
+				eventIdBefore := eventIDsBefore[len(eventIDsBefore)-1]
+				timeAfterEventBefore := time.Now()
+
+				// We chose the magic number 11 because Synapse currently limits the
+				// backfill extremities to 5. 10 also seemed like a round number someone
+				// could pick for other homeserver implementations so I just did 10+1 to
+				// make sure it also worked in that case.
+				//numBatches := 11
+				numBatches := 2
+				numHistoricalMessagesPerBatch := 100
+				// wait X number of ms to ensure that the timestamp changes enough for
+				// each of the historical messages we try to import later
+				time.Sleep(time.Duration(numBatches*numHistoricalMessagesPerBatch) * timeBetweenMessages)
+
+				// eventIDsAfter
+				createMessagesInRoom(t, alice, roomID, 2, "eventIDsAfter")
+
+				// Import a long chain of batches connected to each other.
+				// We want to make sure Synapse doesn't blow up after we import
+				// many messages.
+				var expectedEventIDs []string
+				var denyListEventIDs []string
+				var baseInsertionEventID string
+				nextBatchID := ""
+				for i := 0; i < numBatches; i++ {
+					insertTime := timeAfterEventBefore.Add(timeBetweenMessages * time.Duration(numBatches-numHistoricalMessagesPerBatch*i))
+					batchSendRes := batchSendHistoricalMessages(
+						t,
+						as,
+						roomID,
+						eventIdBefore,
+						nextBatchID,
+						createJoinStateEventsForBatchSendRequest([]string{virtualUserID}, insertTime),
+						createMessageEventsForBatchSendRequest([]string{virtualUserID}, insertTime, numHistoricalMessagesPerBatch),
+						// Status
+						200,
+					)
+					batchSendResBody := client.ParseJSON(t, batchSendRes)
+					// Make sure we see all of the historical messages
+					expectedEventIDs = append(expectedEventIDs, client.GetJSONFieldStringArray(t, batchSendResBody, "event_ids")...)
+					// We should not find any historical state between the batches of messages
+					denyListEventIDs = append(denyListEventIDs, client.GetJSONFieldStringArray(t, batchSendResBody, "state_event_ids")...)
+					nextBatchID = client.GetJSONFieldStr(t, batchSendResBody, "next_batch_id")
+
+					// Grab the base insertion event ID to reference later in the marker event
+					if i == 0 {
+						baseInsertionEventID = client.GetJSONFieldStr(t, batchSendResBody, "base_insertion_event_id")
+					}
+				}
+
+				// Make sure we see the events at the very start of the message history
+				expectedEventIDs = append(expectedEventIDs, eventIDsBefore...)
+
+				// Join the room from a remote homeserver after the historical messages were sent
+				remoteCharlie.JoinRoom(t, roomID, []string{"hs1"})
+
+				// Send the marker event
+				sendMarkerAndEnsureBackfilled(t, as, remoteCharlie, roomID, baseInsertionEventID)
+
+				// Make sure events can be backfilled from the remote homeserver
+				paginateUntilMessageCheckOff(t, remoteCharlie, roomID, expectedEventIDs, denyListEventIDs)
+			})
 		})
 
 		t.Run("Existing room versions", func(t *testing.T) {
