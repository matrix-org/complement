--- conflicted
+++ resolved
@@ -451,37 +451,21 @@
 			roomID := as.CreateRoom(t, createPublicRoomOpts)
 			alice.JoinRoom(t, roomID, nil)
 
-<<<<<<< HEAD
 			// Create the "live" event we are going to insert our backfilled events next to
-=======
-		t.Run("Should be able to send a batch without any state_events_at_start - user already joined in the current room state", func(t *testing.T) {
-			t.Parallel()
-
-			roomID := as.CreateRoom(t, createPublicRoomOpts)
-			alice.JoinRoom(t, roomID, nil)
-
-			// Create the "live" event we are going to import our historical events next to
->>>>>>> 55353993
 			eventIDsBefore := createMessagesInRoom(t, alice, roomID, 1)
 			eventIdBefore := eventIDsBefore[0]
 			timeAfterEventBefore := time.Now()
 
-<<<<<<< HEAD
 			// eventIDsAfter
 			createMessagesInRoom(t, alice, roomID, 2)
 
 			// Import a batch of historical events
 			batchSendRes0 := batchSendHistoricalMessages(
-=======
-			// Import a historical event
-			batchSendRes := batchSendHistoricalMessages(
->>>>>>> 55353993
 				t,
 				as,
 				roomID,
 				eventIdBefore,
 				"",
-<<<<<<< HEAD
 				createJoinStateEventsForBatchSendRequest([]string{virtualUserID}, timeAfterEventBefore),
 				createMessageEventsForBatchSendRequest([]string{virtualUserID}, timeAfterEventBefore, 4),
 				// Status
@@ -519,7 +503,26 @@
 				// Validate the state
 				true,
 			)
-=======
+		})
+
+		t.Run("Should be able to send a batch without any state_events_at_start - user already joined in the current room state", func(t *testing.T) {
+			t.Parallel()
+
+			roomID := as.CreateRoom(t, createPublicRoomOpts)
+			alice.JoinRoom(t, roomID, nil)
+
+			// Create the "live" event we are going to import our historical events next to
+			eventIDsBefore := createMessagesInRoom(t, alice, roomID, 1)
+			eventIdBefore := eventIDsBefore[0]
+			timeAfterEventBefore := time.Now()
+
+			// Import a historical event
+			batchSendRes := batchSendHistoricalMessages(
+				t,
+				as,
+				roomID,
+				eventIdBefore,
+				"",
 				// The key thing we're testing here is that we can still batch send
 				// messages when no `state_events_at_start` are given
 				make([]map[string]interface{}, 0),
@@ -542,12 +545,6 @@
 					}, nil),
 				},
 			})
-		})
-
-		t.Run("TODO: Test if historical avatar/display name set back in time are picked up on historical messages", func(t *testing.T) {
-			t.Skip("Skipping until implemented")
-			// TODO: Try adding avatar and displayName and see if historical messages get this info
->>>>>>> 55353993
 		})
 
 		t.Run("TODO: What happens when you point multiple batches at the same insertion event?", func(t *testing.T) {
