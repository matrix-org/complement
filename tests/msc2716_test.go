--- conflicted
+++ resolved
@@ -624,14 +624,8 @@
 			historicalEventIDs := getEventIDsFromBatchSendResponseBody(t, batchSendResBody)
 			baseInsertionEventID := getBaseInsertionEventIDFromBatchSendResponseBody(t, batchSendResBody)
 
-<<<<<<< HEAD
 			if len(historicalEventIDs) != 2 {
 				t.Fatalf("Expected eventID list should be length 2 but saw %d: %s", len(historicalEventIDs), historicalEventIDs)
-=======
-			// [1 insertion event + 2 historical events + 1 chunk event + 1 insertion event]
-			if len(historicalEventIDs) != 5 {
-				t.Fatalf("Expected eventID list should be length 5 but saw %d: %v", len(historicalEventIDs), historicalEventIDs)
->>>>>>> dee7eec6
 			}
 
 			beforeMarkerMessagesRes := remoteCharlie.MustDoFunc(t, "GET", []string{"_matrix", "client", "r0", "rooms", roomID, "messages"}, client.WithContentType("application/json"), client.WithQueries(url.Values{
