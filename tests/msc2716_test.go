// +build msc2716

// This file contains tests for incrementally importing history to an existing room,
// a currently experimental feature defined by MSC2716, which you can read here:
// https://github.com/matrix-org/matrix-doc/pull/2716

package tests

import (
	"bytes"
	"fmt"
	"io/ioutil"
	"net/http"
	"net/url"
	"testing"
	"time"

	"github.com/tidwall/gjson"

	"github.com/matrix-org/complement/internal/b"
	"github.com/matrix-org/complement/internal/client"
	"github.com/matrix-org/complement/internal/match"
	"github.com/matrix-org/complement/internal/must"
)

type event struct {
	Type           string
	Sender         string
	OriginServerTS uint64
	StateKey       *string
	PrevEvents     []string
	Content        map[string]interface{}
}

// This is configurable because it can be nice to change it to `time.Second` while
// checking out the test result in a Synapse instance
const timeBetweenMessages = time.Millisecond

var (
	insertionEventType = "org.matrix.msc2716.insertion"
	batchEventType     = "org.matrix.msc2716.batch"
	markerEventType    = "org.matrix.msc2716.marker"

	historicalContentField      = "org.matrix.msc2716.historical"
	nextBatchIDContentField     = "org.matrix.msc2716.next_batch_id"
	markerInsertionContentField = "org.matrix.msc2716.marker.insertion"
)

var createPublicRoomOpts = map[string]interface{}{
	"preset":       "public_chat",
	"name":         "the hangout spot",
	"room_version": "org.matrix.msc2716v3",
}

var createPrivateRoomOpts = map[string]interface{}{
	"preset":       "private_chat",
	"name":         "the hangout spot",
	"room_version": "org.matrix.msc2716v3",
}

func TestImportHistoricalMessages(t *testing.T) {
	deployment := Deploy(t, b.BlueprintHSWithApplicationService)
	defer deployment.Destroy(t)

	// Create the application service bridge user that is able to import historical messages
	asUserID := "@the-bridge-user:hs1"
	as := deployment.Client(t, "hs1", asUserID)

	// Create the normal user which will send messages in the room
	userID := "@alice:hs1"
	alice := deployment.Client(t, "hs1", userID)

	// Create the federated user which will fetch the messages from a remote homeserver
	remoteUserID := "@charlie:hs2"
	remoteCharlie := deployment.Client(t, "hs2", remoteUserID)

	virtualUserLocalpart := "maria"
	virtualUserID := fmt.Sprintf("@%s:hs1", virtualUserLocalpart)
	// Register and join the virtual user
	ensureVirtualUserRegistered(t, as, virtualUserLocalpart)

	t.Run("parallel", func(t *testing.T) {
		// Test that the historical message events we import between A and B
		// come back in the correct order from /messages.
		//
		// Final timeline output: ( [n] = historical batch )
		// (oldest) A, B, [insertion, c, d, e, batch] [insertion, f, g, h, batch, insertion], I, J (newest)
		//                historical batch 1          historical batch 0
		t.Run("Historical events resolve with proper state in correct order", func(t *testing.T) {
			t.Parallel()

			roomID := as.CreateRoom(t, createPublicRoomOpts)
			alice.JoinRoom(t, roomID, nil)

			// Create some normal messages in the timeline. We're creating them in
			// two batches so we can create some time in between where we are going
			// to import.
			//
			// Create the first batch including the "live" event we are going to
			// import our historical events next to.
			eventIDsBefore := createMessagesInRoom(t, alice, roomID, 2)
			eventIdBefore := eventIDsBefore[len(eventIDsBefore)-1]
			timeAfterEventBefore := time.Now()

			// wait X number of ms to ensure that the timestamp changes enough for
			// each of the historical messages we try to import later
			numHistoricalMessages := 6
			time.Sleep(time.Duration(numHistoricalMessages) * timeBetweenMessages)

			// Create the second batch of events.
			// This will also fill up the buffer so we have to scrollback to the
			// inserted history later.
			eventIDsAfter := createMessagesInRoom(t, alice, roomID, 2)

			// Insert the most recent batch of historical messages
			insertTime0 := timeAfterEventBefore.Add(timeBetweenMessages * 3)
			batchSendRes := batchSendHistoricalMessages(
				t,
				as,
				roomID,
				eventIdBefore,
				"",
				createJoinStateEventsForBatchSendRequest([]string{virtualUserID}, insertTime0),
				createMessageEventsForBatchSendRequest([]string{virtualUserID}, insertTime0, 3),
				// Status
				200,
			)
			batchSendResBody0 := client.ParseJSON(t, batchSendRes)
			insertionEventID0 := client.GetJSONFieldStr(t, batchSendResBody0, "insertion_event_id")
			historicalEventIDs0 := client.GetJSONFieldStringArray(t, batchSendResBody0, "event_ids")
			batchEventID0 := client.GetJSONFieldStr(t, batchSendResBody0, "batch_event_id")
			baseInsertionEventID0 := client.GetJSONFieldStr(t, batchSendResBody0, "base_insertion_event_id")
			nextBatchID0 := client.GetJSONFieldStr(t, batchSendResBody0, "next_batch_id")

			// Insert another older batch of historical messages from the same user.
			// Make sure the meta data and joins still work on the subsequent batch
			insertTime1 := timeAfterEventBefore
			batchSendRes1 := batchSendHistoricalMessages(
				t,
				as,
				roomID,
				eventIdBefore,
				nextBatchID0,
				createJoinStateEventsForBatchSendRequest([]string{virtualUserID}, insertTime1),
				createMessageEventsForBatchSendRequest([]string{virtualUserID}, insertTime1, 3),
				// Status
				200,
			)
			batchSendResBody1 := client.ParseJSON(t, batchSendRes1)
			insertionEventID1 := client.GetJSONFieldStr(t, batchSendResBody1, "insertion_event_id")
			historicalEventIDs1 := client.GetJSONFieldStringArray(t, batchSendResBody1, "event_ids")
			batchEventID1 := client.GetJSONFieldStr(t, batchSendResBody1, "batch_event_id")

			var expectedEventIDOrder []string
			expectedEventIDOrder = append(expectedEventIDOrder, eventIDsBefore...)
			expectedEventIDOrder = append(expectedEventIDOrder, insertionEventID1)
			expectedEventIDOrder = append(expectedEventIDOrder, historicalEventIDs1...)
			expectedEventIDOrder = append(expectedEventIDOrder, batchEventID1)
			expectedEventIDOrder = append(expectedEventIDOrder, insertionEventID0)
			expectedEventIDOrder = append(expectedEventIDOrder, historicalEventIDs0...)
			expectedEventIDOrder = append(expectedEventIDOrder, batchEventID0)
			expectedEventIDOrder = append(expectedEventIDOrder, baseInsertionEventID0)
			expectedEventIDOrder = append(expectedEventIDOrder, eventIDsAfter...)
			// Order events from newest to oldest
			expectedEventIDOrder = reversed(expectedEventIDOrder)

			// (oldest) A, B, [insertion, c, d, e, batch] [insertion, f, g, h, batch, insertion], I, J (newest)
			//                historical batch 1          historical batch 0
			if len(expectedEventIDOrder) != 15 {
				t.Fatalf("Expected eventID list should be length 15 but saw %d: %s", len(expectedEventIDOrder), expectedEventIDOrder)
			}

			messagesRes := alice.MustDoFunc(t, "GET", []string{"_matrix", "client", "r0", "rooms", roomID, "messages"}, client.WithContentType("application/json"), client.WithQueries(url.Values{
				"dir":   []string{"b"},
				"limit": []string{"100"},
			}))
			messsageResBody := client.ParseJSON(t, messagesRes)
			eventDebugStringsFromResponse := getRelevantEventDebugStringsFromMessagesResponse(t, messsageResBody)
			// Since the original body can only be read once, create a new one from the body bytes we just read
			messagesRes.Body = ioutil.NopCloser(bytes.NewBuffer(messsageResBody))

			// Copy the array by slice so we can modify it as we iterate in the foreach loop.
			// We save the full untouched `expectedEventIDOrder` for use in the log messages
			workingExpectedEventIDOrder := expectedEventIDOrder

			must.MatchResponse(t, messagesRes, match.HTTPResponse{
				JSON: []match.JSON{
					match.JSONArrayEach("chunk", func(r gjson.Result) error {
						// Find all events in order
						if isRelevantEvent(r) {
							// Pop the next message off the expected list
							nextEventIdInOrder := workingExpectedEventIDOrder[0]
							workingExpectedEventIDOrder = workingExpectedEventIDOrder[1:]

							if r.Get("event_id").Str != nextEventIdInOrder {
								return fmt.Errorf("Next event found was %s but expected %s\nActualEvents (%d): %v\nExpectedEvents (%d): %v", r.Get("event_id").Str, nextEventIdInOrder, len(eventDebugStringsFromResponse), eventDebugStringsFromResponse, len(expectedEventIDOrder), expectedEventIDOrder)
							}
						}

						return nil
					}),
				},
			})

			if len(workingExpectedEventIDOrder) != 0 {
				t.Fatalf("Expected all events to be matched in message response but there were some left-over events: %s", workingExpectedEventIDOrder)
			}
		})

<<<<<<< HEAD
		t.Run("Many batches are able to be imported and recalled from /messages", func(t *testing.T) {
			t.Parallel()

			roomID := as.CreateRoom(t, createPublicRoomOpts)
			alice.JoinRoom(t, roomID, nil)

			// Create some normal messages in the timeline
			eventIDsBefore := createMessagesInRoom(t, alice, roomID, 2)
			eventIdBefore := eventIDsBefore[len(eventIDsBefore)-1]
			timeAfterEventBefore := time.Now()

			// wait X number of ms to ensure that the timestamp changes enough for
			// each of the historical messages we try to import later
			numBatches := 11
			numHistoricalMessagesPerBatch := 100
			time.Sleep(time.Duration(numBatches*numHistoricalMessagesPerBatch) * timeBetweenMessages)

			// eventIDsAfter
			createMessagesInRoom(t, alice, roomID, 2)

			// Import a long chain of batches connected to each other.
			// We want to make sure Synapse doesn't blow up after we import
			// many messages.
			nextBatchID := ""
			for i := 0; i < numBatches; i++ {
				insertTime := timeAfterEventBefore.Add(timeBetweenMessages * time.Duration(numBatches-numHistoricalMessagesPerBatch*i))
				batchSendRes := batchSendHistoricalMessages(
					t,
					as,
					roomID,
					eventIdBefore,
					nextBatchID,
					createJoinStateEventsForBackfillRequest([]string{virtualUserID}, insertTime),
					createMessageEventsForBackfillRequest([]string{virtualUserID}, insertTime, numHistoricalMessagesPerBatch),
					// Status
					200,
				)
				batchSendResBody := client.ParseJSON(t, batchSendRes)
				nextBatchID = client.GetJSONFieldStr(t, batchSendResBody, "next_batch_id")
			}

			// Ensure the /message response gives a 200
			alice.MustDoFunc(t, "GET", []string{"_matrix", "client", "r0", "rooms", roomID, "messages"}, client.WithContentType("application/json"), client.WithQueries(url.Values{
				"dir":   []string{"b"},
				"limit": []string{"100"},
			}))
		})

		t.Run("Backfilled historical events from multiple users in the same batch", func(t *testing.T) {
=======
		t.Run("Historical events from multiple users in the same batch", func(t *testing.T) {
>>>>>>> 9616b79f
			t.Parallel()

			roomID := as.CreateRoom(t, createPublicRoomOpts)
			alice.JoinRoom(t, roomID, nil)

			// Create the "live" event we are going to insert our historical events next to
			eventIDsBefore := createMessagesInRoom(t, alice, roomID, 1)
			eventIdBefore := eventIDsBefore[0]
			timeAfterEventBefore := time.Now()

			// Register and join the other virtual users
			virtualUserID2 := "@ricky:hs1"
			ensureVirtualUserRegistered(t, as, "ricky")
			virtualUserID3 := "@carol:hs1"
			ensureVirtualUserRegistered(t, as, "carol")

			virtualUserList := []string{virtualUserID, virtualUserID2, virtualUserID3}

			// Import a historical event
			batchSendRes := batchSendHistoricalMessages(
				t,
				as,
				roomID,
				eventIdBefore,
				"",
				createJoinStateEventsForBatchSendRequest(virtualUserList, timeAfterEventBefore),
				createMessageEventsForBatchSendRequest(virtualUserList, timeAfterEventBefore, 3),
				// Status
				200,
			)
			batchSendResBody := client.ParseJSON(t, batchSendRes)
			historicalEventIDs := client.GetJSONFieldStringArray(t, batchSendResBody, "event_ids")

			messagesRes := alice.MustDoFunc(t, "GET", []string{"_matrix", "client", "r0", "rooms", roomID, "messages"}, client.WithContentType("application/json"), client.WithQueries(url.Values{
				"dir":   []string{"b"},
				"limit": []string{"100"},
			}))

			must.MatchResponse(t, messagesRes, match.HTTPResponse{
				JSON: []match.JSON{
					match.JSONCheckOffAllowUnwanted("chunk", makeInterfaceSlice(historicalEventIDs), func(r gjson.Result) interface{} {
						return r.Get("event_id").Str
					}, nil),
				},
			})
		})

		t.Run("Historical events from /batch_send do not come down in an incremental sync", func(t *testing.T) {
			t.Parallel()

			roomID := as.CreateRoom(t, createPublicRoomOpts)
			alice.JoinRoom(t, roomID, nil)

			// Create the "live" event we are going to insert our historical events next to
			eventIDsBefore := createMessagesInRoom(t, alice, roomID, 1)
			eventIdBefore := eventIDsBefore[0]
			timeAfterEventBefore := time.Now()

			// Create some "live" events to saturate and fill up the /sync response
			createMessagesInRoom(t, alice, roomID, 5)

			// Import a historical event
			batchSendRes := batchSendHistoricalMessages(
				t,
				as,
				roomID,
				eventIdBefore,
				"",
				createJoinStateEventsForBatchSendRequest([]string{virtualUserID}, timeAfterEventBefore),
				createMessageEventsForBatchSendRequest([]string{virtualUserID}, timeAfterEventBefore, 1),
				// Status
				200,
			)
			batchSendResBody := client.ParseJSON(t, batchSendRes)
			historicalEventIDs := client.GetJSONFieldStringArray(t, batchSendResBody, "event_ids")
			historicalEventId := historicalEventIDs[0]

			// This is just a dummy event we search for after the historicalEventId
			eventIDsAfterHistoricalImport := createMessagesInRoom(t, alice, roomID, 1)
			eventIDAfterHistoricalImport := eventIDsAfterHistoricalImport[0]

			// Sync until we find the eventIDAfterHistoricalImport.
			// If we're able to see the eventIDAfterHistoricalImport that occurs after
			// the historicalEventId without seeing eventIDAfterHistoricalImport in
			// between, we're probably safe to assume it won't sync
			alice.SyncUntil(t, "", `{ "room": { "timeline": { "limit": 3 } } }`, "rooms.join."+client.GjsonEscape(roomID)+".timeline.events", func(r gjson.Result) bool {
				if r.Get("event_id").Str == historicalEventId {
					t.Fatalf("We should not see the %s historical event in /sync response but it was present", historicalEventId)
				}

				return r.Get("event_id").Str == eventIDAfterHistoricalImport
			})
		})

		t.Run("Batch send endpoint only returns state events that we passed in via state_events_at_start", func(t *testing.T) {
			t.Parallel()

			roomID := as.CreateRoom(t, createPublicRoomOpts)
			alice.JoinRoom(t, roomID, nil)

			// Create the "live" event we are going to import our historical events next to
			eventIDsBefore := createMessagesInRoom(t, alice, roomID, 1)
			eventIdBefore := eventIDsBefore[0]
			timeAfterEventBefore := time.Now()

			// Import a historical event
			batchSendRes := batchSendHistoricalMessages(
				t,
				as,
				roomID,
				eventIdBefore,
				"",
				createJoinStateEventsForBatchSendRequest([]string{virtualUserID}, timeAfterEventBefore),
				createMessageEventsForBatchSendRequest([]string{virtualUserID}, timeAfterEventBefore, 1),
				// Status
				200,
			)
			batchSendResBody := client.ParseJSON(t, batchSendRes)
			stateEventIDs := client.GetJSONFieldStringArray(t, batchSendResBody, "state_event_ids")

			// We only expect 1 state event to be returned because we only passed in 1
			// event into `?state_events_at_start`
			if len(stateEventIDs) != 1 {
				t.Fatalf("Expected only 1 state event to be returned but received %d: %v", len(stateEventIDs), stateEventIDs)
			}
		})

		t.Run("Unrecognised prev_event ID will throw an error", func(t *testing.T) {
			t.Parallel()

			roomID := as.CreateRoom(t, createPublicRoomOpts)

			insertTime := time.Now()
			batchSendHistoricalMessages(
				t,
				as,
				roomID,
				"$some-non-existant-event-id",
				"",
				createJoinStateEventsForBatchSendRequest([]string{virtualUserID}, insertTime),
				createMessageEventsForBatchSendRequest([]string{virtualUserID}, insertTime, 1),
				// Status
				// TODO: Seems like this makes more sense as a 404
				// But the current Synapse code around unknown prev events will throw ->
				// `403: No create event in auth events`
				403,
			)
		})

		t.Run("Unrecognised batch_id will throw an error", func(t *testing.T) {
			t.Parallel()

			roomID := as.CreateRoom(t, createPublicRoomOpts)
			alice.JoinRoom(t, roomID, nil)

			eventIDsBefore := createMessagesInRoom(t, alice, roomID, 1)
			eventIdBefore := eventIDsBefore[0]
			timeAfterEventBefore := time.Now()

			batchSendHistoricalMessages(
				t,
				as,
				roomID,
				eventIdBefore,
				"XXX_DOES_NOT_EXIST_BATCH_ID",
				createJoinStateEventsForBatchSendRequest([]string{virtualUserID}, timeAfterEventBefore),
				createMessageEventsForBatchSendRequest([]string{virtualUserID}, timeAfterEventBefore, 1),
				// Status
				400,
			)
		})

		t.Run("Normal users aren't allowed to batch send historical messages", func(t *testing.T) {
			t.Parallel()

			roomID := as.CreateRoom(t, createPublicRoomOpts)
			alice.JoinRoom(t, roomID, nil)

			eventIDsBefore := createMessagesInRoom(t, alice, roomID, 1)
			eventIdBefore := eventIDsBefore[0]
			timeAfterEventBefore := time.Now()

			batchSendHistoricalMessages(
				t,
				alice,
				roomID,
				eventIdBefore,
				"",
				createJoinStateEventsForBatchSendRequest([]string{virtualUserID}, timeAfterEventBefore),
				createMessageEventsForBatchSendRequest([]string{virtualUserID}, timeAfterEventBefore, 1),
				// Status
				// Normal user alice should not be able to batch send historical messages
				403,
			)
		})

		t.Run("TODO: Trying to send insertion event with same `next_batch_id` will reject", func(t *testing.T) {
			t.Skip("Skipping until implemented")
			// (room_id, next_batch_id) should be unique
		})

		t.Run("Should be able to batch send historical messages into private room", func(t *testing.T) {
			t.Parallel()

			roomID := as.CreateRoom(t, createPrivateRoomOpts)
			as.InviteRoom(t, roomID, alice.UserID)
			alice.JoinRoom(t, roomID, nil)

			// Create the "live" event we are going to import our historical events next to
			eventIDsBefore := createMessagesInRoom(t, alice, roomID, 1)
			eventIdBefore := eventIDsBefore[0]
			timeAfterEventBefore := time.Now()

			var stateEvents []map[string]interface{}
			stateEvents = append(stateEvents, createInviteStateEventsForBacthSendRequest(as.UserID, []string{virtualUserID}, timeAfterEventBefore)...)
			stateEvents = append(stateEvents, createJoinStateEventsForBatchSendRequest([]string{virtualUserID}, timeAfterEventBefore)...)

			// Import a historical event
			batchSendRes := batchSendHistoricalMessages(
				t,
				as,
				roomID,
				eventIdBefore,
				"",
				stateEvents,
				createMessageEventsForBatchSendRequest([]string{virtualUserID}, timeAfterEventBefore, 3),
				// Status
				200,
			)
			batchSendResBody := client.ParseJSON(t, batchSendRes)
			historicalEventIDs := client.GetJSONFieldStringArray(t, batchSendResBody, "event_ids")

			messagesRes := alice.MustDoFunc(t, "GET", []string{"_matrix", "client", "r0", "rooms", roomID, "messages"}, client.WithContentType("application/json"), client.WithQueries(url.Values{
				"dir":   []string{"b"},
				"limit": []string{"100"},
			}))

			must.MatchResponse(t, messagesRes, match.HTTPResponse{
				JSON: []match.JSON{
					match.JSONCheckOffAllowUnwanted("chunk", makeInterfaceSlice(historicalEventIDs), func(r gjson.Result) interface{} {
						return r.Get("event_id").Str
					}, nil),
				},
			})
		})

		t.Run("TODO: Test if historical avatar/display name set back in time are picked up on historical messages", func(t *testing.T) {
			t.Skip("Skipping until implemented")
			// TODO: Try adding avatar and displayName and see if historical messages get this info
		})

		t.Run("TODO: What happens when you point multiple batches at the same insertion event?", func(t *testing.T) {
			t.Skip("Skipping until implemented")
		})

		t.Run("Historical messages are visible when joining on federated server - auto-generated base insertion event", func(t *testing.T) {
			t.Parallel()

			roomID := as.CreateRoom(t, createPublicRoomOpts)
			alice.JoinRoom(t, roomID, nil)

			eventIDsBefore := createMessagesInRoom(t, alice, roomID, 1)
			eventIdBefore := eventIDsBefore[0]
			timeAfterEventBefore := time.Now()

			// eventIDsAfter
			createMessagesInRoom(t, alice, roomID, 3)

			batchSendRes := batchSendHistoricalMessages(
				t,
				as,
				roomID,
				eventIdBefore,
				"",
				createJoinStateEventsForBatchSendRequest([]string{virtualUserID}, timeAfterEventBefore),
				createMessageEventsForBatchSendRequest([]string{virtualUserID}, timeAfterEventBefore, 2),
				// Status
				200,
			)
			batchSendResBody := client.ParseJSON(t, batchSendRes)
			historicalEventIDs := client.GetJSONFieldStringArray(t, batchSendResBody, "event_ids")

			// Join the room from a remote homeserver after the historical messages were sent
			remoteCharlie.JoinRoom(t, roomID, []string{"hs1"})

			// Make sure all of the events have been backfilled
			fetchUntilMessagesResponseHas(t, remoteCharlie, roomID, func(ev gjson.Result) bool {
				if ev.Get("event_id").Str == eventIdBefore {
					return true
				}

				return false
			})

			messagesRes := remoteCharlie.MustDoFunc(t, "GET", []string{"_matrix", "client", "r0", "rooms", roomID, "messages"}, client.WithContentType("application/json"), client.WithQueries(url.Values{
				"dir":   []string{"b"},
				"limit": []string{"100"},
			}))

			must.MatchResponse(t, messagesRes, match.HTTPResponse{
				JSON: []match.JSON{
					match.JSONCheckOffAllowUnwanted("chunk", makeInterfaceSlice(historicalEventIDs), func(r gjson.Result) interface{} {
						return r.Get("event_id").Str
					}, nil),
				},
			})
		})

		t.Run("Historical messages are visible when joining on federated server - pre-made insertion event", func(t *testing.T) {
			t.Parallel()

			roomID := as.CreateRoom(t, createPublicRoomOpts)
			alice.JoinRoom(t, roomID, nil)

			eventIDsBefore := createMessagesInRoom(t, alice, roomID, 1)
			eventIdBefore := eventIDsBefore[0]
			timeAfterEventBefore := time.Now()

			// Create insertion event in the normal DAG
			batchID := "mynextBatchID123"
			insertionEvent := b.Event{
				Type: insertionEventType,
				Content: map[string]interface{}{
					nextBatchIDContentField: batchID,
					historicalContentField:  true,
				},
			}
			// We can't use as.SendEventSynced(...) because application services can't use the /sync API
			txnId := getTxnID("sendInsertionAndEnsureBackfilled-txn")
			insertionSendRes := as.MustDoFunc(t, "PUT", []string{"_matrix", "client", "r0", "rooms", roomID, "send", insertionEvent.Type, txnId}, client.WithJSONBody(t, insertionEvent.Content))
			insertionSendBody := client.ParseJSON(t, insertionSendRes)
			insertionEventID := client.GetJSONFieldStr(t, insertionSendBody, "event_id")
			// Make sure the insertion event has reached the homeserver
			alice.SyncUntilTimelineHas(t, roomID, func(ev gjson.Result) bool {
				return ev.Get("event_id").Str == insertionEventID
			})

			// eventIDsAfter
			createMessagesInRoom(t, alice, roomID, 3)

			batchSendRes := batchSendHistoricalMessages(
				t,
				as,
				roomID,
				eventIdBefore,
				batchID,
				createJoinStateEventsForBatchSendRequest([]string{virtualUserID}, timeAfterEventBefore),
				createMessageEventsForBatchSendRequest([]string{virtualUserID}, timeAfterEventBefore, 2),
				// Status
				200,
			)
			batchSendResBody := client.ParseJSON(t, batchSendRes)
			historicalEventIDs := client.GetJSONFieldStringArray(t, batchSendResBody, "event_ids")

			// Join the room from a remote homeserver after the historical messages were sent
			remoteCharlie.JoinRoom(t, roomID, []string{"hs1"})

			// Make sure all of the events have been backfilled
			fetchUntilMessagesResponseHas(t, remoteCharlie, roomID, func(ev gjson.Result) bool {
				if ev.Get("event_id").Str == eventIdBefore {
					return true
				}

				return false
			})

			messagesRes := remoteCharlie.MustDoFunc(t, "GET", []string{"_matrix", "client", "r0", "rooms", roomID, "messages"}, client.WithContentType("application/json"), client.WithQueries(url.Values{
				"dir":   []string{"b"},
				"limit": []string{"100"},
			}))

			must.MatchResponse(t, messagesRes, match.HTTPResponse{
				JSON: []match.JSON{
					match.JSONCheckOffAllowUnwanted("chunk", makeInterfaceSlice(historicalEventIDs), func(r gjson.Result) interface{} {
						return r.Get("event_id").Str
					}, nil),
				},
			})
		})

		t.Run("Historical messages are visible when already joined on federated server", func(t *testing.T) {
			t.Parallel()

			roomID := as.CreateRoom(t, createPublicRoomOpts)
			alice.JoinRoom(t, roomID, nil)

			// Join the room from a remote homeserver before any historical messages are sent
			remoteCharlie.JoinRoom(t, roomID, []string{"hs1"})

			eventIDsBefore := createMessagesInRoom(t, alice, roomID, 1)
			eventIdBefore := eventIDsBefore[0]
			timeAfterEventBefore := time.Now()

			// eventIDsAfter
			createMessagesInRoom(t, alice, roomID, 10)

			// Mimic scrollback just through the latest messages
			remoteCharlie.MustDoFunc(t, "GET", []string{"_matrix", "client", "r0", "rooms", roomID, "messages"}, client.WithContentType("application/json"), client.WithQueries(url.Values{
				"dir": []string{"b"},
				// Limited so we can only see a portion of the latest messages
				"limit": []string{"5"},
			}))

			numMessagesSent := 2
			batchSendRes := batchSendHistoricalMessages(
				t,
				as,
				roomID,
				eventIdBefore,
				"",
				createJoinStateEventsForBatchSendRequest([]string{virtualUserID}, timeAfterEventBefore),
				createMessageEventsForBatchSendRequest([]string{virtualUserID}, timeAfterEventBefore, numMessagesSent),
				// Status
				200,
			)
			batchSendResBody := client.ParseJSON(t, batchSendRes)
			historicalEventIDs := client.GetJSONFieldStringArray(t, batchSendResBody, "event_ids")
			baseInsertionEventID := client.GetJSONFieldStr(t, batchSendResBody, "base_insertion_event_id")

			if len(historicalEventIDs) != numMessagesSent {
				t.Fatalf("Expected %d event_ids in the response that correspond to the %d events we sent in the request but saw %d: %s", numMessagesSent, numMessagesSent, len(historicalEventIDs), historicalEventIDs)
			}

			beforeMarkerMessagesRes := remoteCharlie.MustDoFunc(t, "GET", []string{"_matrix", "client", "r0", "rooms", roomID, "messages"}, client.WithContentType("application/json"), client.WithQueries(url.Values{
				"dir":   []string{"b"},
				"limit": []string{"100"},
			}))
			beforeMarkerMesssageResBody := client.ParseJSON(t, beforeMarkerMessagesRes)
			eventDebugStringsFromBeforeMarkerResponse := getRelevantEventDebugStringsFromMessagesResponse(t, beforeMarkerMesssageResBody)
			// Since the original body can only be read once, create a new one from the body bytes we just read
			beforeMarkerMessagesRes.Body = ioutil.NopCloser(bytes.NewBuffer(beforeMarkerMesssageResBody))

			// Make sure the history isn't visible before we expect it to be there.
			// This is to avoid some bug in the homeserver using some unknown
			// mechanism to distribute the historical messages to other homeservers.
			must.MatchResponse(t, beforeMarkerMessagesRes, match.HTTPResponse{
				JSON: []match.JSON{
					match.JSONArrayEach("chunk", func(r gjson.Result) error {
						// Throw if we find one of the historical events in the message response
						for _, historicalEventID := range historicalEventIDs {
							if r.Get("event_id").Str == historicalEventID {
								return fmt.Errorf("Historical event (%s) found on remote homeserver before marker event was sent out\nmessage response (%d): %v\nhistoricalEventIDs (%d): %v", historicalEventID, len(eventDebugStringsFromBeforeMarkerResponse), eventDebugStringsFromBeforeMarkerResponse, len(historicalEventIDs), historicalEventIDs)
							}
						}

						return nil
					}),
				},
			})

			// Send the marker event
			sendMarkerAndEnsureBackfilled(t, as, remoteCharlie, roomID, baseInsertionEventID)

			remoteMessagesRes := remoteCharlie.MustDoFunc(t, "GET", []string{"_matrix", "client", "r0", "rooms", roomID, "messages"}, client.WithContentType("application/json"), client.WithQueries(url.Values{
				"dir":   []string{"b"},
				"limit": []string{"100"},
			}))

			// Make sure all of the historical messages are visible when we scrollback again
			must.MatchResponse(t, remoteMessagesRes, match.HTTPResponse{
				JSON: []match.JSON{
					match.JSONCheckOffAllowUnwanted("chunk", makeInterfaceSlice(historicalEventIDs), func(r gjson.Result) interface{} {
						return r.Get("event_id").Str
					}, nil),
				},
			})
		})

		t.Run("When messages have already been scrolled back through, new historical messages are visible in next scroll back on federated server", func(t *testing.T) {
			t.Parallel()

			roomID := as.CreateRoom(t, createPublicRoomOpts)
			alice.JoinRoom(t, roomID, nil)

			// Join the room from a remote homeserver before any historical messages are sent
			remoteCharlie.JoinRoom(t, roomID, []string{"hs1"})

			eventIDsBefore := createMessagesInRoom(t, alice, roomID, 1)
			eventIdBefore := eventIDsBefore[0]
			timeAfterEventBefore := time.Now()

			// eventIDsAfter
			createMessagesInRoom(t, alice, roomID, 3)

			// Mimic scrollback to all of the messages
			// scrollbackMessagesRes
			remoteCharlie.MustDoFunc(t, "GET", []string{"_matrix", "client", "r0", "rooms", roomID, "messages"}, client.WithContentType("application/json"), client.WithQueries(url.Values{
				"dir":   []string{"b"},
				"limit": []string{"100"},
			}))

			// Historical messages are inserted where we have already scrolled back to
			numMessagesSent := 2
			batchSendRes := batchSendHistoricalMessages(
				t,
				as,
				roomID,
				eventIdBefore,
				"",
				createJoinStateEventsForBatchSendRequest([]string{virtualUserID}, timeAfterEventBefore),
				createMessageEventsForBatchSendRequest([]string{virtualUserID}, timeAfterEventBefore, numMessagesSent),
				// Status
				200,
			)
			batchSendResBody := client.ParseJSON(t, batchSendRes)
			historicalEventIDs := client.GetJSONFieldStringArray(t, batchSendResBody, "event_ids")
			baseInsertionEventID := client.GetJSONFieldStr(t, batchSendResBody, "base_insertion_event_id")

			if len(historicalEventIDs) != numMessagesSent {
				t.Fatalf("Expected %d event_ids in the response that correspond to the %d events we sent in the request but saw %d: %s", numMessagesSent, numMessagesSent, len(historicalEventIDs), historicalEventIDs)
			}

			beforeMarkerMessagesRes := remoteCharlie.MustDoFunc(t, "GET", []string{"_matrix", "client", "r0", "rooms", roomID, "messages"}, client.WithContentType("application/json"), client.WithQueries(url.Values{
				"dir":   []string{"b"},
				"limit": []string{"100"},
			}))
			beforeMarkerMesssageResBody := client.ParseJSON(t, beforeMarkerMessagesRes)
			eventDebugStringsFromBeforeMarkerResponse := getRelevantEventDebugStringsFromMessagesResponse(t, beforeMarkerMesssageResBody)
			// Since the original body can only be read once, create a new one from the body bytes we just read
			beforeMarkerMessagesRes.Body = ioutil.NopCloser(bytes.NewBuffer(beforeMarkerMesssageResBody))
			// Make sure the history isn't visible before we expect it to be there.
			// This is to avoid some bug in the homeserver using some unknown
			// mechanism to distribute the historical messages to other homeservers.
			must.MatchResponse(t, beforeMarkerMessagesRes, match.HTTPResponse{
				JSON: []match.JSON{
					match.JSONArrayEach("chunk", func(r gjson.Result) error {
						// Throw if we find one of the historical events in the message response
						for _, historicalEventID := range historicalEventIDs {
							if r.Get("event_id").Str == historicalEventID {
								return fmt.Errorf("Historical event (%s) found on remote homeserver before marker event was sent out\nmessage response (%d): %v\nhistoricalEventIDs (%d): %v", historicalEventID, len(eventDebugStringsFromBeforeMarkerResponse), eventDebugStringsFromBeforeMarkerResponse, len(historicalEventIDs), historicalEventIDs)
							}
						}
						return nil
					}),
				},
			})

			// Send the marker event
			sendMarkerAndEnsureBackfilled(t, as, remoteCharlie, roomID, baseInsertionEventID)

			remoteMessagesRes := remoteCharlie.MustDoFunc(t, "GET", []string{"_matrix", "client", "r0", "rooms", roomID, "messages"}, client.WithContentType("application/json"), client.WithQueries(url.Values{
				"dir":   []string{"b"},
				"limit": []string{"100"},
			}))

			// Make sure all of the historical messages are visible when we scrollback again
			must.MatchResponse(t, remoteMessagesRes, match.HTTPResponse{
				JSON: []match.JSON{
					match.JSONCheckOffAllowUnwanted("chunk", makeInterfaceSlice(historicalEventIDs), func(r gjson.Result) interface{} {
						return r.Get("event_id").Str
					}, nil),
				},
			})
		})

		t.Run("Existing room versions", func(t *testing.T) {
			createUnsupportedMSC2716RoomOpts := map[string]interface{}{
				"preset": "public_chat",
				"name":   "the hangout spot",
				// v6 is an existing room version that does not support MSC2716
				"room_version": "6",
			}

			t.Run("Room creator can send MSC2716 events", func(t *testing.T) {
				t.Parallel()

				roomID := as.CreateRoom(t, createUnsupportedMSC2716RoomOpts)
				alice.JoinRoom(t, roomID, nil)

				// Create the "live" event we are going to import our historical events next to
				eventIDsBefore := createMessagesInRoom(t, alice, roomID, 1)
				eventIdBefore := eventIDsBefore[0]
				timeAfterEventBefore := time.Now()

				// Import a historical event
				batchSendRes := batchSendHistoricalMessages(
					t,
					as,
					roomID,
					eventIdBefore,
					"",
					createJoinStateEventsForBatchSendRequest([]string{virtualUserID}, timeAfterEventBefore),
					createMessageEventsForBatchSendRequest([]string{virtualUserID}, timeAfterEventBefore, 1),
					// Status
					200,
				)
				batchSendResBody := client.ParseJSON(t, batchSendRes)
				historicalEventIDs := client.GetJSONFieldStringArray(t, batchSendResBody, "event_ids")

				messagesRes := alice.MustDoFunc(t, "GET", []string{"_matrix", "client", "r0", "rooms", roomID, "messages"}, client.WithContentType("application/json"), client.WithQueries(url.Values{
					"dir":   []string{"b"},
					"limit": []string{"100"},
				}))

				must.MatchResponse(t, messagesRes, match.HTTPResponse{
					JSON: []match.JSON{
						match.JSONCheckOffAllowUnwanted("chunk", makeInterfaceSlice(historicalEventIDs), func(r gjson.Result) interface{} {
							return r.Get("event_id").Str
						}, nil),
					},
				})
			})

			t.Run("Not allowed to redact MSC2716 insertion, batch, marker events", func(t *testing.T) {
				t.Parallel()

				roomID := as.CreateRoom(t, createUnsupportedMSC2716RoomOpts)
				alice.JoinRoom(t, roomID, nil)

				// Create the "live" event we are going to import our historical events next to
				eventIDsBefore := createMessagesInRoom(t, alice, roomID, 1)
				eventIdBefore := eventIDsBefore[0]
				timeAfterEventBefore := time.Now()

				// Import a historical event
				batchSendRes := batchSendHistoricalMessages(
					t,
					as,
					roomID,
					eventIdBefore,
					"",
					createJoinStateEventsForBatchSendRequest([]string{virtualUserID}, timeAfterEventBefore),
					createMessageEventsForBatchSendRequest([]string{virtualUserID}, timeAfterEventBefore, 1),
					// Status
					200,
				)
				batchSendResBody := client.ParseJSON(t, batchSendRes)
				insertionEventID := client.GetJSONFieldStr(t, batchSendResBody, "insertion_event_id")
				batchEventID := client.GetJSONFieldStr(t, batchSendResBody, "batch_event_id")
				baseInsertionEventID := client.GetJSONFieldStr(t, batchSendResBody, "base_insertion_event_id")

				// Send the marker event
				markerEventID := sendMarkerAndEnsureBackfilled(t, as, alice, roomID, baseInsertionEventID)

				redactEventID(t, alice, roomID, insertionEventID, 403)
				redactEventID(t, alice, roomID, batchEventID, 403)
				redactEventID(t, alice, roomID, markerEventID, 403)
			})
		})
	})
}

var txnCounter int = 0

func getTxnID(prefix string) (txnID string) {
	txnId := fmt.Sprintf("%s-%d", prefix, txnCounter)

	txnCounter++

	return txnId
}

func makeInterfaceSlice(slice []string) []interface{} {
	interfaceSlice := make([]interface{}, len(slice))
	for i := range slice {
		interfaceSlice[i] = slice[i]
	}

	return interfaceSlice
}

func reversed(in []string) []string {
	out := make([]string, len(in))
	for i := 0; i < len(in); i++ {
		out[i] = in[len(in)-i-1]
	}
	return out
}

func fetchUntilMessagesResponseHas(t *testing.T, c *client.CSAPI, roomID string, check func(gjson.Result) bool) {
	t.Helper()
	start := time.Now()
	checkCounter := 0
	for {
		if time.Since(start) > c.SyncUntilTimeout {
			t.Fatalf("fetchUntilMessagesResponseHas timed out. Called check function %d times", checkCounter)
		}

		messagesRes := c.MustDoFunc(t, "GET", []string{"_matrix", "client", "r0", "rooms", roomID, "messages"}, client.WithContentType("application/json"), client.WithQueries(url.Values{
			"dir":   []string{"b"},
			"limit": []string{"100"},
		}))
		messsageResBody := client.ParseJSON(t, messagesRes)
		wantKey := "chunk"
		keyRes := gjson.GetBytes(messsageResBody, wantKey)
		if !keyRes.Exists() {
			t.Fatalf("missing key '%s'", wantKey)
		}
		if !keyRes.IsArray() {
			t.Fatalf("key '%s' is not an array (was %s)", wantKey, keyRes.Type)
		}

		events := keyRes.Array()
		for _, ev := range events {
			if check(ev) {
				return
			}
		}

		checkCounter++
		// Add a slight delay so we don't hammmer the messages endpoint
		time.Sleep(500 * time.Millisecond)
	}
}

func isRelevantEvent(r gjson.Result) bool {
	return len(r.Get("content").Get("body").Str) > 0 ||
		r.Get("type").Str == insertionEventType ||
		r.Get("type").Str == batchEventType ||
		r.Get("type").Str == markerEventType
}

func getRelevantEventDebugStringsFromMessagesResponse(t *testing.T, body []byte) (eventIDsFromResponse []string) {
	t.Helper()

	wantKey := "chunk"
	res := gjson.GetBytes(body, wantKey)
	if !res.Exists() {
		t.Fatalf("missing key '%s'", wantKey)
	}
	if !res.IsArray() {
		t.Fatalf("key '%s' is not an array (was %s)", wantKey, res.Type)
	}

	res.ForEach(func(key, r gjson.Result) bool {
		if isRelevantEvent(r) {
			eventIDsFromResponse = append(eventIDsFromResponse, r.Get("event_id").Str+" ("+r.Get("content").Get("body").Str+")")
		}
		return true
	})

	return eventIDsFromResponse
}

// ensureVirtualUserRegistered makes sure the user is registered for the homeserver regardless
// if they are already registered or not. If unable to register, fails the test
func ensureVirtualUserRegistered(t *testing.T, c *client.CSAPI, virtualUserLocalpart string) {
	res := c.DoFunc(
		t,
		"POST",
		[]string{"_matrix", "client", "r0", "register"},
		client.WithJSONBody(t, map[string]interface{}{"type": "m.login.application_service", "username": virtualUserLocalpart}),
		client.WithContentType("application/json"),
	)

	if res.StatusCode == 200 {
		return
	}

	body := client.ParseJSON(t, res)
	errcode := client.GetJSONFieldStr(t, body, "errcode")

	if res.StatusCode == 400 && errcode == "M_USER_IN_USE" {
		return
	} else {
		errorMessage := client.GetJSONFieldStr(t, body, "error")
		t.Fatalf("msc2716.ensureVirtualUserRegistered failed to register: (%s) %s", errcode, errorMessage)
	}
}

func sendMarkerAndEnsureBackfilled(t *testing.T, as *client.CSAPI, c *client.CSAPI, roomID, insertionEventID string) (markerEventID string) {
	t.Helper()

	// Send a marker event to let all of the homeservers know about the
	// insertion point where all of the historical messages are at
	markerEvent := b.Event{
		Type: markerEventType,
		Content: map[string]interface{}{
			markerInsertionContentField: insertionEventID,
		},
	}
	// We can't use as.SendEventSynced(...) because application services can't use the /sync API
	txnId := getTxnID("sendMarkerAndEnsureBackfilled-txn")
	markerSendRes := as.MustDoFunc(t, "PUT", []string{"_matrix", "client", "r0", "rooms", roomID, "send", markerEvent.Type, txnId}, client.WithJSONBody(t, markerEvent.Content))
	markerSendBody := client.ParseJSON(t, markerSendRes)
	markerEventID = client.GetJSONFieldStr(t, markerSendBody, "event_id")

	// Make sure the marker event has reached the remote homeserver
	c.SyncUntilTimelineHas(t, roomID, func(ev gjson.Result) bool {
		return ev.Get("event_id").Str == markerEventID
	})

	// Make sure all of the base insertion event has been backfilled
	// after the marker was received
	fetchUntilMessagesResponseHas(t, c, roomID, func(ev gjson.Result) bool {
		if ev.Get("event_id").Str == insertionEventID {
			return true
		}

		return false
	})

	return markerEventID
}

func createMessagesInRoom(t *testing.T, c *client.CSAPI, roomID string, count int) (eventIDs []string) {
	eventIDs = make([]string, count)
	for i := 0; i < len(eventIDs); i++ {
		newEvent := b.Event{
			Type: "m.room.message",
			Content: map[string]interface{}{
				"msgtype": "m.text",
				"body":    fmt.Sprintf("Message %d", i),
			},
		}
		newEventId := c.SendEventSynced(t, roomID, newEvent)
		eventIDs[i] = newEventId
	}

	return eventIDs
}

func createInviteStateEventsForBacthSendRequest(
	invitedByUserID string,
	virtualUserIDs []string,
	insertTime time.Time,
) []map[string]interface{} {
	// Timestamp in milliseconds
	insertOriginServerTs := uint64(insertTime.UnixNano() / int64(time.Millisecond))

	stateEvents := make([]map[string]interface{}, len(virtualUserIDs))
	for i, virtualUserID := range virtualUserIDs {
		inviteEvent := map[string]interface{}{
			"type":             "m.room.member",
			"sender":           invitedByUserID,
			"origin_server_ts": insertOriginServerTs,
			"content": map[string]interface{}{
				"membership": "invite",
			},
			"state_key": virtualUserID,
		}

		stateEvents[i] = inviteEvent
	}

	return stateEvents
}

func createJoinStateEventsForBatchSendRequest(
	virtualUserIDs []string,
	insertTime time.Time,
) []map[string]interface{} {
	// Timestamp in milliseconds
	insertOriginServerTs := uint64(insertTime.UnixNano() / int64(time.Millisecond))

	stateEvents := make([]map[string]interface{}, len(virtualUserIDs))
	for i, virtualUserID := range virtualUserIDs {
		joinEvent := map[string]interface{}{
			"type":             "m.room.member",
			"sender":           virtualUserID,
			"origin_server_ts": insertOriginServerTs,
			"content": map[string]interface{}{
				"membership": "join",
			},
			"state_key": virtualUserID,
		}

		stateEvents[i] = joinEvent
	}

	return stateEvents
}

func createMessageEventsForBatchSendRequest(
	virtualUserIDs []string,
	insertTime time.Time,
	count int,
) []map[string]interface{} {
	// Timestamp in milliseconds
	insertOriginServerTs := uint64(insertTime.UnixNano() / int64(time.Millisecond))
	timeBetweenMessagesMS := uint64(timeBetweenMessages / time.Millisecond)

	evs := make([]map[string]interface{}, count)
	for i := 0; i < len(evs); i++ {
		virtualUserID := virtualUserIDs[i%len(virtualUserIDs)]

		newEvent := map[string]interface{}{
			"type":             "m.room.message",
			"sender":           virtualUserID,
			"origin_server_ts": insertOriginServerTs + (timeBetweenMessagesMS * uint64(i)),
			"content": map[string]interface{}{
				"msgtype":              "m.text",
				"body":                 fmt.Sprintf("Historical %d (batch=%d)", i, batchCount),
				historicalContentField: true,
			},
		}

		evs[i] = newEvent
	}

	return evs
}

func redactEventID(t *testing.T, c *client.CSAPI, roomID, eventID string, expectedStatus int) {
	t.Helper()

	txnID := getTxnID("redactEventID-txn")
	redactionRes := c.DoFunc(
		t,
		"PUT",
		[]string{"_matrix", "client", "r0", "rooms", roomID, "redact", eventID, txnID},
		client.WithJSONBody(t, map[string]interface{}{"reason": "chaos"}),
		client.WithContentType("application/json"),
	)
	redactionResBody := client.ParseJSON(t, redactionRes)
	redactionResErrcode := client.GetJSONFieldStr(t, redactionResBody, "error")
	redactionResError := client.GetJSONFieldStr(t, redactionResBody, "errcode")

	if redactionRes.StatusCode != expectedStatus {
		t.Fatalf("msc2716.redactEventID: Expected redaction response to be %d but received %d -> %s: %s", expectedStatus, redactionRes.StatusCode, redactionResErrcode, redactionResError)
	}
}

var batchCount int64 = 0

func batchSendHistoricalMessages(
	t *testing.T,
	c *client.CSAPI,
	roomID string,
	insertAfterEventId string,
	batchID string,
	stateEventsAtStart []map[string]interface{},
	events []map[string]interface{},
	expectedStatus int,
) (res *http.Response) {
	t.Helper()

	query := make(url.Values, 2)
	query.Add("prev_event_id", insertAfterEventId)
	// If provided, connect the batch to the last insertion point
	if batchID != "" {
		query.Add("batch_id", batchID)
	}

	res = c.DoFunc(
		t,
		"POST",
		[]string{"_matrix", "client", "unstable", "org.matrix.msc2716", "rooms", roomID, "batch_send"},
		client.WithJSONBody(t, map[string]interface{}{
			"events":                events,
			"state_events_at_start": stateEventsAtStart,
		}),
		client.WithContentType("application/json"),
		client.WithQueries(query),
	)

	if res.StatusCode != expectedStatus {
		t.Fatalf("msc2716.batchSendHistoricalMessages got %d HTTP status code from batch send response but want %d", res.StatusCode, expectedStatus)
	}

	batchCount++

	return res
}<|MERGE_RESOLUTION|>--- conflicted
+++ resolved
@@ -207,7 +207,6 @@
 			}
 		})
 
-<<<<<<< HEAD
 		t.Run("Many batches are able to be imported and recalled from /messages", func(t *testing.T) {
 			t.Parallel()
 
@@ -240,8 +239,8 @@
 					roomID,
 					eventIdBefore,
 					nextBatchID,
-					createJoinStateEventsForBackfillRequest([]string{virtualUserID}, insertTime),
-					createMessageEventsForBackfillRequest([]string{virtualUserID}, insertTime, numHistoricalMessagesPerBatch),
+					createJoinStateEventsForBatchSendRequest([]string{virtualUserID}, insertTime),
+					createMessageEventsForBatchSendRequest([]string{virtualUserID}, insertTime, numHistoricalMessagesPerBatch),
 					// Status
 					200,
 				)
@@ -256,10 +255,7 @@
 			}))
 		})
 
-		t.Run("Backfilled historical events from multiple users in the same batch", func(t *testing.T) {
-=======
 		t.Run("Historical events from multiple users in the same batch", func(t *testing.T) {
->>>>>>> 9616b79f
 			t.Parallel()
 
 			roomID := as.CreateRoom(t, createPublicRoomOpts)
