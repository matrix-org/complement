--- conflicted
+++ resolved
@@ -919,10 +919,6 @@
 				})
 			})
 
-<<<<<<< HEAD
-			t.Run("Backfill still works after many batches are imported", func(t *testing.T) {
-				t.Parallel()
-=======
 			// We're testing to make sure historical messages show up for a remote
 			// federated homeserver even when the homeserver is missing the part of
 			// the timeline where the marker events were sent and it paginates before
@@ -931,41 +927,10 @@
 			// of just when it sees them in the timeline.
 			testHistoricalMessagesAppearForRemoteHomeserverWhenMissingPartOfTimelineWithMarker := func(t *testing.T, numBatches int) {
 				t.Helper()
->>>>>>> 01bde96d
 
 				roomID := as.CreateRoom(t, createPublicRoomOpts)
 				alice.JoinRoom(t, roomID, nil)
 
-<<<<<<< HEAD
-				// Create some normal messages in the timeline
-				eventIDsBefore := createMessagesInRoom(t, alice, roomID, 2, "eventIDsBefore")
-				eventIdBefore := eventIDsBefore[len(eventIDsBefore)-1]
-				timeAfterEventBefore := time.Now()
-
-				// We chose the magic number 11 because Synapse currently limits the
-				// backfill extremities to 5. 10 also seemed like a round number someone
-				// could pick for other homeserver implementations so I just did 10+1 to
-				// make sure it also worked in that case.
-				//numBatches := 11
-				numBatches := 2
-				numHistoricalMessagesPerBatch := 100
-				// wait X number of ms to ensure that the timestamp changes enough for
-				// each of the historical messages we try to import later
-				time.Sleep(time.Duration(numBatches*numHistoricalMessagesPerBatch) * timeBetweenMessages)
-
-				// eventIDsAfter
-				createMessagesInRoom(t, alice, roomID, 2, "eventIDsAfter")
-
-				// Import a long chain of batches connected to each other.
-				// We want to make sure Synapse doesn't blow up after we import
-				// many messages.
-				var expectedEventIDs []string
-				var denyListEventIDs []string
-				var baseInsertionEventID string
-				nextBatchID := ""
-				for i := 0; i < numBatches; i++ {
-					insertTime := timeAfterEventBefore.Add(timeBetweenMessages * time.Duration(numBatches-numHistoricalMessagesPerBatch*i))
-=======
 				eventIDsBefore := createMessagesInRoom(t, alice, roomID, numBatches, "eventIDsBefore")
 				timeAfterEventBefore := time.Now()
 
@@ -991,42 +956,18 @@
 				var expectedEventIDs []string
 				for i := 0; i < numBatches; i++ {
 					// Create separate disconnected batches
->>>>>>> 01bde96d
 					batchSendRes := batchSendHistoricalMessages(
 						t,
 						as,
 						roomID,
-<<<<<<< HEAD
-						eventIdBefore,
-						nextBatchID,
-						createJoinStateEventsForBatchSendRequest([]string{virtualUserID}, insertTime),
-						createMessageEventsForBatchSendRequest([]string{virtualUserID}, insertTime, numHistoricalMessagesPerBatch),
-=======
 						eventIDsBefore[i],
 						"",
 						createJoinStateEventsForBatchSendRequest([]string{virtualUserID}, timeAfterEventBefore),
 						createMessageEventsForBatchSendRequest([]string{virtualUserID}, timeAfterEventBefore, 2),
->>>>>>> 01bde96d
 						// Status
 						200,
 					)
 					batchSendResBody := client.ParseJSON(t, batchSendRes)
-<<<<<<< HEAD
-					// Make sure we see all of the historical messages
-					expectedEventIDs = append(expectedEventIDs, client.GetJSONFieldStringArray(t, batchSendResBody, "event_ids")...)
-					// We should not find any historical state between the batches of messages
-					denyListEventIDs = append(denyListEventIDs, client.GetJSONFieldStringArray(t, batchSendResBody, "state_event_ids")...)
-					nextBatchID = client.GetJSONFieldStr(t, batchSendResBody, "next_batch_id")
-
-					// Grab the base insertion event ID to reference later in the marker event
-					if i == 0 {
-						baseInsertionEventID = client.GetJSONFieldStr(t, batchSendResBody, "base_insertion_event_id")
-					}
-				}
-
-				// Make sure we see the events at the very start of the message history
-				expectedEventIDs = append(expectedEventIDs, eventIDsBefore...)
-=======
 					historicalEventIDs := client.GetJSONFieldStringArray(t, batchSendResBody, "event_ids")
 					baseInsertionEventID := client.GetJSONFieldStr(t, batchSendResBody, "base_insertion_event_id")
 
@@ -1044,18 +985,10 @@
 
 				// Add some events after the marker so that remoteCharlie doesn't see the marker
 				createMessagesInRoom(t, alice, roomID, 3, "eventIDFiller")
->>>>>>> 01bde96d
 
 				// Join the room from a remote homeserver after the historical messages were sent
 				remoteCharlie.JoinRoom(t, roomID, []string{"hs1"})
 
-<<<<<<< HEAD
-				// Send the marker event
-				sendMarkerAndEnsureBackfilled(t, as, remoteCharlie, roomID, baseInsertionEventID)
-
-				// Make sure events can be backfilled from the remote homeserver
-				paginateUntilMessageCheckOff(t, remoteCharlie, roomID, expectedEventIDs, denyListEventIDs)
-=======
 				// From the remote user, make a /context request for eventIDAfter to get
 				// pagination token before the marker event
 				contextRes := remoteCharlie.MustDoFunc(t, "GET", []string{"_matrix", "client", "v3", "rooms", roomID, "context", eventIDAfter}, client.WithContentType("application/json"), client.WithQueries(url.Values{
@@ -1092,7 +1025,77 @@
 					// process all of the current state to injest all of the marker events
 					2,
 				)
->>>>>>> 01bde96d
+			})
+
+			t.Run("Backfill still works after many batches are imported", func(t *testing.T) {
+				t.Parallel()
+
+				roomID := as.CreateRoom(t, createPublicRoomOpts)
+				alice.JoinRoom(t, roomID, nil)
+
+				// Create some normal messages in the timeline
+				eventIDsBefore := createMessagesInRoom(t, alice, roomID, 2, "eventIDsBefore")
+				eventIdBefore := eventIDsBefore[len(eventIDsBefore)-1]
+				timeAfterEventBefore := time.Now()
+
+				// We chose the magic number 11 because Synapse currently limits the
+				// backfill extremities to 5. 10 also seemed like a round number someone
+				// could pick for other homeserver implementations so I just did 10+1 to
+				// make sure it also worked in that case.
+				//numBatches := 11
+				numBatches := 2
+				numHistoricalMessagesPerBatch := 100
+				// wait X number of ms to ensure that the timestamp changes enough for
+				// each of the historical messages we try to import later
+				time.Sleep(time.Duration(numBatches*numHistoricalMessagesPerBatch) * timeBetweenMessages)
+
+				// eventIDsAfter
+				createMessagesInRoom(t, alice, roomID, 2, "eventIDsAfter")
+
+				// Import a long chain of batches connected to each other.
+				// We want to make sure Synapse doesn't blow up after we import
+				// many messages.
+				var expectedEventIDs []string
+				var denyListEventIDs []string
+				var baseInsertionEventID string
+				nextBatchID := ""
+				for i := 0; i < numBatches; i++ {
+					insertTime := timeAfterEventBefore.Add(timeBetweenMessages * time.Duration(numBatches-numHistoricalMessagesPerBatch*i))
+					batchSendRes := batchSendHistoricalMessages(
+						t,
+						as,
+						roomID,
+						eventIdBefore,
+						nextBatchID,
+						createJoinStateEventsForBatchSendRequest([]string{virtualUserID}, insertTime),
+						createMessageEventsForBatchSendRequest([]string{virtualUserID}, insertTime, numHistoricalMessagesPerBatch),
+						// Status
+						200,
+					)
+					batchSendResBody := client.ParseJSON(t, batchSendRes)
+					// Make sure we see all of the historical messages
+					expectedEventIDs = append(expectedEventIDs, client.GetJSONFieldStringArray(t, batchSendResBody, "event_ids")...)
+					// We should not find any historical state between the batches of messages
+					denyListEventIDs = append(denyListEventIDs, client.GetJSONFieldStringArray(t, batchSendResBody, "state_event_ids")...)
+					nextBatchID = client.GetJSONFieldStr(t, batchSendResBody, "next_batch_id")
+
+					// Grab the base insertion event ID to reference later in the marker event
+					if i == 0 {
+						baseInsertionEventID = client.GetJSONFieldStr(t, batchSendResBody, "base_insertion_event_id")
+					}
+				}
+
+				// Make sure we see the events at the very start of the message history
+				expectedEventIDs = append(expectedEventIDs, eventIDsBefore...)
+
+				// Join the room from a remote homeserver after the historical messages were sent
+				remoteCharlie.JoinRoom(t, roomID, []string{"hs1"})
+
+				// Send the marker event
+				sendMarkerAndEnsureBackfilled(t, as, remoteCharlie, roomID, baseInsertionEventID)
+
+				// Make sure events can be backfilled from the remote homeserver
+				paginateUntilMessageCheckOff(t, remoteCharlie, roomID, "", expectedEventIDs, denyListEventIDs)
 			})
 		})
 
@@ -1263,103 +1266,8 @@
 		}
 
 		callCounter++
-	}
-}
-
-// Paginate the /messages endpoint until we find all of the expectedEventIds
-// (order does not matter). If any event in denyListEventIDs is found, an error
-// will be thrown.
-func paginateUntilMessageCheckOff(t *testing.T, c *client.CSAPI, roomID string, expectedEventIDs []string, denyListEventIDs []string) {
-	t.Helper()
-	start := time.Now()
-
-	workingExpectedEventIDMap := make(map[string]string)
-	for _, expectedEventID := range expectedEventIDs {
-		workingExpectedEventIDMap[expectedEventID] = expectedEventID
-	}
-
-	denyEventIDMap := make(map[string]string)
-	for _, denyEventID := range denyListEventIDs {
-		denyEventIDMap[denyEventID] = denyEventID
-	}
-
-	var actualEventIDList []string
-	callCounter := 0
-	messageResEnd := ""
-	generateErrorMesssageInfo := func() string {
-		i := 0
-		leftoverEventIDs := make([]string, len(workingExpectedEventIDMap))
-		for eventID := range workingExpectedEventIDMap {
-			leftoverEventIDs[i] = eventID
-			i++
-		}
-
-		return fmt.Sprintf("Called /messages %d times but only found %d/%d expected messages. Leftover messages we expected (%d): %s. We saw %d events over all of the API calls: %s",
-			callCounter,
-			len(expectedEventIDs)-len(leftoverEventIDs),
-			len(expectedEventIDs),
-			len(leftoverEventIDs),
-			leftoverEventIDs,
-			len(actualEventIDList),
-			actualEventIDList,
-		)
-	}
-
-	for {
-		if time.Since(start) > 200*c.SyncUntilTimeout {
-			t.Fatalf(
-				"paginateUntilMessageCheckOff timed out. %s",
-				generateErrorMesssageInfo(),
-			)
-		}
-
-		messagesRes := c.MustDoFunc(t, "GET", []string{"_matrix", "client", "r0", "rooms", roomID, "messages"}, client.WithContentType("application/json"), client.WithQueries(url.Values{
-			"dir":   []string{"b"},
-			"limit": []string{"100"},
-			"from":  []string{messageResEnd},
-		}))
-		callCounter++
-		messsageResBody := client.ParseJSON(t, messagesRes)
-		messageResEnd = client.GetJSONFieldStr(t, messsageResBody, "end")
-		// Since the original body can only be read once, create a new one from the body bytes we just read
-		messagesRes.Body = ioutil.NopCloser(bytes.NewBuffer(messsageResBody))
-
-		foundEventInMessageResponse := false
-		must.MatchResponse(t, messagesRes, match.HTTPResponse{
-			JSON: []match.JSON{
-				match.JSONArrayEach("chunk", func(ev gjson.Result) error {
-					foundEventInMessageResponse = true
-					eventID := ev.Get("event_id").Str
-					actualEventIDList = append(actualEventIDList, eventID)
-
-					if _, keyExists := denyEventIDMap[eventID]; keyExists {
-						return fmt.Errorf(
-							"paginateUntilMessageCheckOff found unexpected message=%s in deny list while paginating. %s",
-							eventID,
-							generateErrorMesssageInfo(),
-						)
-					}
-
-					if _, keyExists := workingExpectedEventIDMap[eventID]; keyExists {
-						delete(workingExpectedEventIDMap, eventID)
-					}
-
-					return nil
-				}),
-			},
-		})
-
-		if !foundEventInMessageResponse {
-			t.Fatalf(
-				"paginateUntilMessageCheckOff reached the end of the messages without finding all expected events. %s",
-				generateErrorMesssageInfo(),
-			)
-		}
-
-		// We were able to find all of the expected events!
-		if len(workingExpectedEventIDMap) == 0 {
-			return
-		}
+		// Add a slight delay so we don't hammmer the messages endpoint
+		time.Sleep(500 * time.Millisecond)
 	}
 }
 
