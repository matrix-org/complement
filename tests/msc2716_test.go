--- conflicted
+++ resolved
@@ -82,15 +82,7 @@
 		t.Run("Backfilled historical events resolve with proper state in correct order", func(t *testing.T) {
 			t.Parallel()
 
-<<<<<<< HEAD
-			roomID := as.CreateRoom(t, map[string]interface{}{
-				"room_version": "org.matrix.msc2716",
-				"preset":       "public_chat",
-				"name":         "the hangout spot",
-			})
-=======
 			roomID := as.CreateRoom(t, createRoomOpts)
->>>>>>> 078dea07
 			alice.JoinRoom(t, roomID, nil)
 
 			// Create some normal messages in the timeline. We're creating them in
@@ -201,15 +193,7 @@
 		t.Run("Backfilled historical events from multiple users in the same chunk", func(t *testing.T) {
 			t.Parallel()
 
-<<<<<<< HEAD
-			roomID := as.CreateRoom(t, map[string]interface{}{
-				"room_version": "org.matrix.msc2716",
-				"preset":       "public_chat",
-				"name":         "the hangout spot",
-			})
-=======
 			roomID := as.CreateRoom(t, createRoomOpts)
->>>>>>> 078dea07
 			alice.JoinRoom(t, roomID, nil)
 
 			// Create the "live" event we are going to insert our backfilled events next to
@@ -256,15 +240,7 @@
 		t.Run("Backfilled historical events with m.historical do not come down in an incremental sync", func(t *testing.T) {
 			t.Parallel()
 
-<<<<<<< HEAD
-			roomID := as.CreateRoom(t, map[string]interface{}{
-				"room_version": "org.matrix.msc2716",
-				"preset":       "public_chat",
-				"name":         "the hangout spot",
-			})
-=======
 			roomID := as.CreateRoom(t, createRoomOpts)
->>>>>>> 078dea07
 			alice.JoinRoom(t, roomID, nil)
 
 			// Create the "live" event we are going to insert our backfilled events next to
@@ -311,15 +287,7 @@
 		t.Run("Unrecognised prev_event ID will throw an error", func(t *testing.T) {
 			t.Parallel()
 
-<<<<<<< HEAD
-			roomID := as.CreateRoom(t, map[string]interface{}{
-				"room_version": "org.matrix.msc2716",
-				"preset":       "public_chat",
-				"name":         "the hangout spot",
-			})
-=======
 			roomID := as.CreateRoom(t, createRoomOpts)
->>>>>>> 078dea07
 
 			batchSendHistoricalMessages(
 				t,
@@ -341,15 +309,7 @@
 		t.Run("Normal users aren't allowed to backfill messages", func(t *testing.T) {
 			t.Parallel()
 
-<<<<<<< HEAD
-			roomID := as.CreateRoom(t, map[string]interface{}{
-				"room_version": "org.matrix.msc2716",
-				"preset":       "public_chat",
-				"name":         "the hangout spot",
-			})
-=======
 			roomID := as.CreateRoom(t, createRoomOpts)
->>>>>>> 078dea07
 			alice.JoinRoom(t, roomID, nil)
 
 			eventIDsBefore := createMessagesInRoom(t, alice, roomID, 1)
@@ -380,15 +340,7 @@
 			//t.Skip("Skipping until federation is implemented")
 			t.Parallel()
 
-<<<<<<< HEAD
-			roomID := as.CreateRoom(t, map[string]interface{}{
-				"room_version": "org.matrix.msc2716",
-				"preset":       "public_chat",
-				"name":         "the hangout spot",
-			})
-=======
 			roomID := as.CreateRoom(t, createRoomOpts)
->>>>>>> 078dea07
 			alice.JoinRoom(t, roomID, nil)
 
 			eventIDsBefore := createMessagesInRoom(t, alice, roomID, 1)
@@ -443,15 +395,7 @@
 			//t.Skip("Skipping until federation is implemented")
 			t.Parallel()
 
-<<<<<<< HEAD
-			roomID := as.CreateRoom(t, map[string]interface{}{
-				"room_version": "org.matrix.msc2716",
-				"preset":       "public_chat",
-				"name":         "the hangout spot",
-			})
-=======
 			roomID := as.CreateRoom(t, createRoomOpts)
->>>>>>> 078dea07
 			alice.JoinRoom(t, roomID, nil)
 
 			eventIDsBefore := createMessagesInRoom(t, alice, roomID, 1)
@@ -524,15 +468,7 @@
 			t.Skip("Skipping until federation is implemented")
 			t.Parallel()
 
-<<<<<<< HEAD
-			roomID := as.CreateRoom(t, map[string]interface{}{
-				"room_version": "org.matrix.msc2716",
-				"preset":       "public_chat",
-				"name":         "the hangout spot",
-			})
-=======
 			roomID := as.CreateRoom(t, createRoomOpts)
->>>>>>> 078dea07
 			alice.JoinRoom(t, roomID, nil)
 
 			// Join the room from a remote homeserver before any backfilled messages are sent
@@ -570,11 +506,7 @@
 
 			// [1 insertion event + 2 historical events + 1 chunk event + 1 insertion event]
 			if len(historicalEventIDs) != 5 {
-<<<<<<< HEAD
 				t.Fatalf("Expected eventID list should be length 5 but saw %d: %s", len(historicalEventIDs), historicalEventIDs)
-=======
-				t.Fatalf("Expected eventID list should be length 15 but saw %d: %s", len(historicalEventIDs), historicalEventIDs)
->>>>>>> 078dea07
 			}
 
 			beforeMarkerMessagesRes := remoteCharlie.MustDoFunc(t, "GET", []string{"_matrix", "client", "r0", "rooms", roomID, "messages"}, client.WithContentType("application/json"), client.WithQueries(url.Values{
@@ -640,15 +572,7 @@
 			t.Skip("Skipping until federation is implemented")
 			t.Parallel()
 
-<<<<<<< HEAD
-			roomID := as.CreateRoom(t, map[string]interface{}{
-				"room_version": "org.matrix.msc2716",
-				"preset":       "public_chat",
-				"name":         "the hangout spot",
-			})
-=======
 			roomID := as.CreateRoom(t, createRoomOpts)
->>>>>>> 078dea07
 			alice.JoinRoom(t, roomID, nil)
 
 			// Join the room from a remote homeserver before any backfilled messages are sent
