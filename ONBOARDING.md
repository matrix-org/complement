# So you want to write Complement tests

Complement is a black box integration testing framework for Matrix homeservers.

This document will outline how Complement works and how you can add efficient tests and best practices for Complement itself.  If you haven't run Complement tests yet, please see the [README](README.md) and start there!

## Terminology

* `Blueprint`: a human-readable outline for what should be done prior to a test (such as creating users, rooms, etc).
* `Deployment`: controls the lifetime of a Docker container (built from a `Blueprint`). It has functions on it for creating deployment-scoped structs such as Client-Server API clients for interacting with specific homeservers in the deployment.

## Architecture

Each Complement test runs one or more Docker containers for the homeserver(s) involved in the test. These containers are snapshots of the target homeserver at a particular state. The state of each container is determined by the `Blueprint` used. Client-Server and Server-Server API calls can then be made with assertions against the results.

In order to actually write a test, Complement needs to:

* Create `Deployments`, this is done by calling `deployment := Deploy(...)` (and can subsequently be killed via `deployment.Destroy(...)`).
* (Potentially) make API calls against the `Deployments`.
* Make assertions, this can be done via the standard Go testing mechanisms (e.g. `t.Fatalf`), but Complement also provides some helpers in the `must` and `match` packages.

For testing outbound federation, Complement implements a bare-bones Federation server for homeservers to talk to.  Each test must explicitly declare the functionality of the homeserver. This is done using [functional options](https://dave.cheney.net/2014/10/17/functional-options-for-friendly-apis) and looks something like:

```go
// A federation server which handles serving up its own keys when requested,
// automatically accepts make_join and send_join requests and deals with
// room alias lookups.
srv := federation.NewServer(t, deployment,
    federation.HandleKeyRequests(),
    federation.HandleMakeSendJoinRequests(),
    federation.HandleDirectoryLookups(),
)
// begin listening on a goroutine
cancel := srv.Listen()

// Shutdown the server at test end
defer cancel()
```

Network topology for all forms of communication look like this:
```
+------+                  Outbound federation           +-----------+             Network: one per blueprint                +-----------+
|      | :12345 <------ host.docker.internal:12345 ---- |           |                                                       |           |
| Host |                                                | Container | ------- SS API https://hs2/_matrix/federation/... --> | Container |
|      | -------CS API http://localhost:54321 --------> |   (hs1)   |                                                       |   (hs2)   |
|      | ------SS API https://localhost:55555 --------> |           |                                                       |           |
+------+                                                +-----------+                                                       +-----------+
                                             docker -p 54321:8008 -p 55555:8448

The high numbered ports are randomly chosen, and are for illustrative purposes only.
```
The mapping of `hs1` to `localhost:port` combinations can be done automatically using a `docker.RoundTripper`.

## How do I...

Get a Client-Server API client:
```go
// the user and homeserver name are from the blueprint
// automatically maps localhost:12345 to the right container
alice := deployment.Client(t, "hs1", "@alice:hs1")
```

Make a Federation server:
```go
srv := federation.NewServer(t, deployment,
    federation.HandleKeyRequests(),
    federation.HandleMakeSendJoinRequests(),
)
cancel := srv.Listen()
defer cancel()
```

Get a Federation client:
```go
// Federation servers sign their requests, so you need a server before
// you can make a client.
// automatically accepts self-signed TLS certs
// automatically maps localhost:12345 to the right container
// automatically signs requests
// srv == federation.Server
fedClient := srv.FederationClient(deployment)
```

## FAQ

### How should I name the test files / test functions?

Test files have to have `_test.go` else Go won't run the tests in that file. Other than that, there are no restrictions or naming convention.
If you are converting a sytest be sure to add a comment _anywhere_ in the source code which has the form:
```go
// sytest: $test_name
```
e.g:
```go
// Test that a server can receive /keys requests:
// https://matrix.org/docs/spec/server_server/latest#get-matrix-key-v2-server-keyid
// sytest: Federation key API allows unsigned requests for keys
func TestInboundFederationKeys(t *testing.T) {
    ...
}
```
Adding `// sytest: ...` means `sytest_coverage.go` will know the test is converted and automatically update the list
when run! Use `go run sytest_coverage.go -v` to see the exact string to use, as they may be different to the one produced
by an actual sytest run due to parameterised tests.

### Should I always make a new blueprint for a test?

Probably not. Blueprints are costly, and they should only be made if there is a strong case for plenty of reuse among tests. In the same way that we don't always add fixtures to sytest, we should be sparing with adding blueprints.

### How should I assert JSON objects?

Use one of the matchers in the `match` package (which uses `gjson`) rather than `json.Unmarshal(...)` into a struct. There's a few reasons for this:
 - Removes the temptation to use `gomatrixserverlib` structs.
 - Forces exact key matching (without JSON tags, `json.Unmarshal` will case-insensitively match fields by default).
 - Clearer syntax: `match.JSONKeyEqual("earliest_events", []interface{}{latestEvent.EventID()}),` is clearer than unmarshalling into a slice then doing assertions on the first element.

If you want to extract data from objects, just use `gjson` directly.

### How should I assert HTTP requests/responses?

Use the corresponding matcher in the `match` package. This allows you to be as specific or as lax as you like on your checks, and allows you to add JSON matchers on
the HTTP body.

### I want to run a bunch of tests in parallel, how do I do this?

This is done using the standard Go testing mechanisms. Add `t.Parallel()` to all tests which you want to run in parallel. For a good example of this, see `registration_test.go` which does:
```go
// This will block until the 2 subtests have completed
t.Run("parallel", func(t *testing.T) {
    // run a subtest
    t.Run("POST {} returns a set of flows", func(t *testing.T) {
        t.Parallel()
        ...
    })
    // run another subtest
    t.Run("POST /register can create a user", func(t *testing.T) {
        t.Parallel()
        ...
    })
})
```

### How should I do comments in the test?

Add long prose to the start of the function to outline what it is you're testing (and why if it is unclear). For example:
```go
// Test that a server can receive /keys requests:
// https://matrix.org/docs/spec/server_server/latest#get-matrix-key-v2-server-keyid
func TestInboundFederationKeys(t *testing.T) {
    ...
}
```

### I think Complement is doing something weird, can I get more logs?

You can pass `COMPLEMENT_DEBUG=1` to add lots of debug logging. You can also do this via `os.Setenv("COMPLEMENT_DEBUG", "1")` before you make a deployment. This will add trace logging to the clients which logs full HTTP request/responses, amongst other debug info.

### How do I set up a bunch of stuff before the tests, e.g before each?

There is no syntactically pleasing way to do this. Create a separate function which returns a function. See https://stackoverflow.com/questions/42310088/setup-and-teardown-for-each-test-using-std-testing-package?rq=1

### How do I log messages in tests?

This is done using standard Go testing mechanisms, use `t.Logf(...)` which will be logged only if the test fails or if `-v` is set. Note that you will not need to log HTTP requests performed using one of the built in deployment clients as they are already wrapped in loggers. For full HTTP logs, use `COMPLEMENT_DEBUG=1`.


### How do I show the server logs even when the tests pass?

Normally, server logs are only printed when one of the tests fail. To override that behavior to always show server logs, you can use `COMPLEMENT_ALWAYS_PRINT_SERVER_LOGS=1`.


### How do I skip a test?

Use one of `t.Skipf(...)` or `t.SkipNow()`.

### Why do we use `t.Errorf` sometimes and `t.Fatalf` other times?

Error will fail the test but continue execution, where Fatal will fail the test and quit. Use Fatal when continuing to run the test will result in programming errors (e.g nil exceptions).

### Why do I get the error "Error response from daemon: Conflict. The container name "/complement_rooms_state_alice.hs1_1" is already in use by container "c2d1d90c6cff7b7de2678b56c702bd1ff76ca72b930e8f2ca32eef3f2514ff3b". You have to remove (or rename) that container to be able to reuse that name."?

The Docker daemon has a lag time between removing containers and them actually being removed. This means you cannot remove a container called 'foo' and immediately recreate it as 'foo'. To get around this, you need to use a different name. This probably means the namespace you have given the deployment is used by another test. Try changing it to something else e.g `Deploy(t, "rooms_state_2", b.BlueprintAlice.Name)`

### How do I run tests inside my IDE?

For VSCode, add to `settings.json`:
```
"go.testEnvVars": {
    "COMPLEMENT_BASE_IMAGE": "complement-dendrite:latest"
}
```

For Goland:
 * Under "Run"->"Edit Configurations..."->"Templates"->"Go Test", add `COMPLEMENT_BASE_IMAGE=complement-dendrite:latest`
 * Then you can right-click on any test file or test case and "Run <test name>".


<<<<<<< HEAD
### Access database for homeserver after Complement test runs

If you're curious what the database looks like after you run some tests, here are some steps to get you going in Synapse:

 1. In your test comment out `defer deployment.Destroy(t)` and replace with `defer time.Sleep(2 * time.Hour)` to keep the homeserver running after the tests complete
 1. Start the Complement tests
 1. Find the name of the container, `docker ps -f name=complement_` (this will filter for just the Compelement related Docker containers)
 1. Access the container replacing the name with what you found in the previous step: `docker exec -it complement_1_hs_with_application_service.hs1_2 /bin/bash`
 1. Install sqlite (database driver), `apt-get update && apt-get install -y sqlite3`
 1. Then run `sqlite3` and open the database `.open /conf/homeserver.db` (this db path comes from the Synapse homeserver.yaml)
=======
### How do I hook up a Matrix client like Element to the homeservers spun up by Complement after a test runs?

It can be useful to view the output of a test in Element to better debug something going wrong or just make sure your test is doing what you expect before you try to assert everything.

 1. In your test comment out `defer deployment.Destroy(t)` and replace with `defer time.Sleep(2 * time.Hour)` to keep the homeserver running after the tests complete
 1. Start the Complement tests
 1. Save the Element config as `~/Downloads/riot-complement-config.json` and replace the port according to the output from `docker ps` (`docker ps -f name=complement_` to just filter to the Complement containers)
    ```json
    {
      "default_server_config": {
        "m.homeserver": {
          "base_url": "http://localhost:55449",
          "server_name": "my.complement.host"
        }
      },
      "brand": "Element"
    }
    ```
 1. Start up Element (your matrix client)
    ```
    docker run -it --rm \
        --publish 7080:80 \
        --volume ~/Downloads/riot-complement-config.json:/app/config.json \
        --name riot-complement \
        vectorim/riot-web:v1.7.8
    ```
 1. Now you can visit http://localhost:7080/ and register a new user and explore the rooms from the test output
>>>>>>> 3eaa9893


### What do I need to know if I'm coming from sytest?

Sytest has a concept of a `fixture` to configure the homeserver or test in a particular way, these are replaced with a `Blueprint` in Complement.

Unlike Sytest, each test must opt-in to attaching core functionality to the server so the reader can clearly see what is and is not being handled automatically.<|MERGE_RESOLUTION|>--- conflicted
+++ resolved
@@ -195,18 +195,6 @@
  * Then you can right-click on any test file or test case and "Run <test name>".
 
 
-<<<<<<< HEAD
-### Access database for homeserver after Complement test runs
-
-If you're curious what the database looks like after you run some tests, here are some steps to get you going in Synapse:
-
- 1. In your test comment out `defer deployment.Destroy(t)` and replace with `defer time.Sleep(2 * time.Hour)` to keep the homeserver running after the tests complete
- 1. Start the Complement tests
- 1. Find the name of the container, `docker ps -f name=complement_` (this will filter for just the Compelement related Docker containers)
- 1. Access the container replacing the name with what you found in the previous step: `docker exec -it complement_1_hs_with_application_service.hs1_2 /bin/bash`
- 1. Install sqlite (database driver), `apt-get update && apt-get install -y sqlite3`
- 1. Then run `sqlite3` and open the database `.open /conf/homeserver.db` (this db path comes from the Synapse homeserver.yaml)
-=======
 ### How do I hook up a Matrix client like Element to the homeservers spun up by Complement after a test runs?
 
 It can be useful to view the output of a test in Element to better debug something going wrong or just make sure your test is doing what you expect before you try to assert everything.
@@ -234,7 +222,18 @@
         vectorim/riot-web:v1.7.8
     ```
  1. Now you can visit http://localhost:7080/ and register a new user and explore the rooms from the test output
->>>>>>> 3eaa9893
+
+
+### Access database for homeserver after Complement test runs
+
+If you're curious what the database looks like after you run some tests, here are some steps to get you going in Synapse:
+
+ 1. In your test comment out `defer deployment.Destroy(t)` and replace with `defer time.Sleep(2 * time.Hour)` to keep the homeserver running after the tests complete
+ 1. Start the Complement tests
+ 1. Find the name of the container, `docker ps -f name=complement_` (this will filter for just the Compelement related Docker containers)
+ 1. Access the container replacing the name with what you found in the previous step: `docker exec -it complement_1_hs_with_application_service.hs1_2 /bin/bash`
+ 1. Install sqlite (database driver), `apt-get update && apt-get install -y sqlite3`
+ 1. Then run `sqlite3` and open the database `.open /conf/homeserver.db` (this db path comes from the Synapse homeserver.yaml)
 
 
 ### What do I need to know if I'm coming from sytest?
