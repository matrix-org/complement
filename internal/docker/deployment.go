package docker

import (
	"testing"
	"time"

	"github.com/matrix-org/complement/internal/client"
	"github.com/matrix-org/complement/internal/config"
)

// Deployment is the complete instantiation of a Blueprint, with running containers
// for each homeserver in the Blueprint.
type Deployment struct {
	// The Deployer which was responsible for this deployment
	Deployer *Deployer
	// The name of the deployed blueprint
	BlueprintName string
	// A map of HS name to a HomeserverDeployment
	HS     map[string]HomeserverDeployment
	Config *config.Complement
}

// HomeserverDeployment represents a running homeserver in a container.
type HomeserverDeployment struct {
	BaseURL             string            // e.g http://localhost:38646
	FedBaseURL          string            // e.g https://localhost:48373
	ContainerID         string            // e.g 10de45efba
	AccessTokens        map[string]string // e.g { "@alice:hs1": "myAcc3ssT0ken" }
	ApplicationServices map[string]string // e.g { "my-as-id": "id: xxx\nas_token: xxx ..."} }
	DeviceIDs           map[string]string // e.g { "@alice:hs1": "myDeviceID" }
}

// Destroy the entire deployment. Destroys all running containers. If `printServerLogs` is true,
// will print container logs before killing the container.
func (d *Deployment) Destroy(t *testing.T) {
	t.Helper()
	d.Deployer.Destroy(d, d.Deployer.config.AlwaysPrintServerLogs || t.Failed())
}

// Client returns a CSAPI client targeting the given hsName, using the access token for the given userID.
// Fails the test if the hsName is not found. Returns an unauthenticated client if userID is "", fails the test
// if the userID is otherwise not found.
func (d *Deployment) Client(t *testing.T, hsName, userID string) *client.CSAPI {
	t.Helper()
	dep, ok := d.HS[hsName]
	if !ok {
		t.Fatalf("Deployment.Client - HS name '%s' not found", hsName)
		return nil
	}
	token := dep.AccessTokens[userID]
	if token == "" && userID != "" {
		t.Fatalf("Deployment.Client - HS name '%s' - user ID '%s' not found", hsName, userID)
		return nil
	}
	deviceID := dep.DeviceIDs[userID]
	if deviceID == "" && userID != "" {
<<<<<<< HEAD
		t.Fatalf("Deployment.Client - HS name '%s' - user ID '%s' not found", hsName, userID)
		return nil
=======
		t.Logf("WARNING: Deployment.Client - HS name '%s' - user ID '%s' - deviceID not found", hsName, userID)
>>>>>>> 64517973
	}
	return &client.CSAPI{
		UserID:           userID,
		AccessToken:      token,
		DeviceID:         deviceID,
		BaseURL:          dep.BaseURL,
		Client:           client.NewLoggedClient(t, hsName, nil),
		SyncUntilTimeout: 5 * time.Second,
		Debug:            d.Deployer.debugLogging,
	}
}

// RegisterUser within a homeserver and return an authenticatedClient, Fails the test if the hsName is not found.
func (d *Deployment) RegisterUser(t *testing.T, hsName, localpart, password string, isAdmin bool) *client.CSAPI {
	t.Helper()
	dep, ok := d.HS[hsName]
	if !ok {
		t.Fatalf("Deployment.Client - HS name '%s' not found", hsName)
		return nil
	}
	client := &client.CSAPI{
		BaseURL:          dep.BaseURL,
		Client:           client.NewLoggedClient(t, hsName, nil),
		SyncUntilTimeout: 5 * time.Second,
		Debug:            d.Deployer.debugLogging,
	}
	var userID, accessToken, deviceID string
	if isAdmin {
		userID, accessToken, deviceID = client.RegisterSharedSecret(t, localpart, password, isAdmin)
	} else {
		userID, accessToken, deviceID = client.RegisterUser(t, localpart, password)
	}

	// remember the token so subsequent calls to deployment.Client return the user
	dep.AccessTokens[userID] = accessToken

	client.UserID = userID
	client.AccessToken = accessToken
	client.DeviceID = deviceID
	return client
}<|MERGE_RESOLUTION|>--- conflicted
+++ resolved
@@ -54,12 +54,7 @@
 	}
 	deviceID := dep.DeviceIDs[userID]
 	if deviceID == "" && userID != "" {
-<<<<<<< HEAD
-		t.Fatalf("Deployment.Client - HS name '%s' - user ID '%s' not found", hsName, userID)
-		return nil
-=======
 		t.Logf("WARNING: Deployment.Client - HS name '%s' - user ID '%s' - deviceID not found", hsName, userID)
->>>>>>> 64517973
 	}
 	return &client.CSAPI{
 		UserID:           userID,
