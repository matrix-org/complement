--- conflicted
+++ resolved
@@ -247,11 +247,9 @@
 
 	env = append([]string{
 		"SERVER_NAME=" + hsName,
-<<<<<<< HEAD
 	}, env...)
-=======
-	}
-	if cfg.EnvVarsPropagatePrefix != "" {
+
+  if cfg.EnvVarsPropagatePrefix != "" {
 		for _, ev := range os.Environ() {
 			if strings.HasPrefix(ev, cfg.EnvVarsPropagatePrefix) {
 				env = append(env, strings.TrimPrefix(ev, cfg.EnvVarsPropagatePrefix))
@@ -259,7 +257,6 @@
 		}
 		log.Printf("Sharing %v host environment variables with container", env)
 	}
->>>>>>> 1c5910ce
 
 	body, err := docker.ContainerCreate(ctx, &container.Config{
 		Image: imageID,
