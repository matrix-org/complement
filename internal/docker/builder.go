// Copyright 2020 The Matrix.org Foundation C.I.C.
//
// Licensed under the Apache License, Version 2.0 (the "License");
// you may not use this file except in compliance with the License.
// You may obtain a copy of the License at
//
//     http://www.apache.org/licenses/LICENSE-2.0
//
// Unless required by applicable law or agreed to in writing, software
// distributed under the License is distributed on an "AS IS" BASIS,
// WITHOUT WARRANTIES OR CONDITIONS OF ANY KIND, either express or implied.
// See the License for the specific language governing permissions and
// limitations under the License.
package docker

import (
	"context"
	"fmt"
	"log"
	"strings"
	"time"

	"github.com/docker/docker/api/types"
	"github.com/docker/docker/api/types/container"
	client "github.com/docker/docker/client"
	"github.com/docker/docker/pkg/stdcopy"
	"github.com/docker/go-connections/nat"

	"github.com/matrix-org/complement/internal/b"
	"github.com/matrix-org/complement/internal/config"
	"github.com/matrix-org/complement/internal/instruction"
)

var (
	// HostnameRunningComplement is the hostname of Complement from the perspective of a Homeserver.
	HostnameRunningComplement = "host.docker.internal"
	// HostnameRunningDocker is the hostname of the docker daemon from the perspective of Complement.
	HostnameRunningDocker = "localhost"
)

const complementLabel = "complement_context"

type Builder struct {
	Config *config.Complement
	Docker *client.Client
}

func NewBuilder(cfg *config.Complement) (*Builder, error) {
	cli, err := client.NewEnvClient()
	if err != nil {
		return nil, err
	}
	return &Builder{
		Docker: cli,
		Config: cfg,
	}, nil
}

func (d *Builder) log(str string, args ...interface{}) {
	if !d.Config.DebugLoggingEnabled {
		return
	}
	log.Printf(str, args...)
}

func (d *Builder) Cleanup() {
	err := d.removeContainers()
	if err != nil {
		d.log("Cleanup: Failed to remove containers: %s", err)
	}
	err = d.removeImages()
	if err != nil {
		d.log("Cleanup: Failed to remove images: %s", err)
	}
	err = d.removeNetworks()
	if err != nil {
		d.log("Cleanup: Failed to remove networks: %s", err)
	}
}

// removeImages removes all images with `complementLabel`.
func (d *Builder) removeNetworks() error {
	networks, err := d.Docker.NetworkList(context.Background(), types.NetworkListOptions{
		Filters: label(
			complementLabel,
			"complement_pkg="+d.Config.PackageNamespace,
		),
	})
	if err != nil {
		return err
	}
	for _, nw := range networks {
		err = d.Docker.NetworkRemove(context.Background(), nw.ID)
		if err != nil {
			return err
		}
	}
	return nil
}

// removeImages removes all images with `complementLabel`.
func (d *Builder) removeImages() error {
	images, err := d.Docker.ImageList(context.Background(), types.ImageListOptions{
		Filters: label(
			complementLabel,
			"complement_pkg="+d.Config.PackageNamespace,
		),
	})
	if err != nil {
		return err
	}
	for _, img := range images {
		// we only clean up localhost/complement images else if someone docker pulls
		// an anonymous snapshot we might incorrectly nuke it :( any non-localhost
		// tag marks this image as safe (as images can have multiple tags)
		isLocalhost := true
		for _, rt := range img.RepoTags {
			if !strings.HasPrefix(rt, "localhost/complement") {
				isLocalhost = false
				break
			}
		}
		if !isLocalhost {
			d.log("Not cleaning up image with tags: %v", img.RepoTags)
			continue
		}
		bprintName := img.Labels["complement_blueprint"]
		keep := false
		for _, keepBprint := range d.Config.KeepBlueprints {
			if bprintName == keepBprint {
				keep = true
				break
			}
		}
		if keep {
			d.log("Keeping image created from blueprint %s", bprintName)
			continue
		}
		_, err = d.Docker.ImageRemove(context.Background(), img.ID, types.ImageRemoveOptions{
			Force: true,
		})
		if err != nil {
			return err
		}
	}

	return nil
}

// removeContainers removes all containers with `complementLabel`.
func (d *Builder) removeContainers() error {
	containers, err := d.Docker.ContainerList(context.Background(), types.ContainerListOptions{
		All: true,
		Filters: label(
			complementLabel,
			"complement_pkg="+d.Config.PackageNamespace,
		),
	})
	if err != nil {
		return err
	}
	for _, c := range containers {
		err = d.Docker.ContainerRemove(context.Background(), c.ID, types.ContainerRemoveOptions{
			Force: true,
		})
		if err != nil {
			return err
		}
	}
	return nil
}

func (d *Builder) ConstructBlueprintIfNotExist(bprint b.Blueprint) error {
	images, err := d.Docker.ImageList(context.Background(), types.ImageListOptions{
		Filters: label(
			"complement_blueprint="+bprint.Name,
			"complement_pkg="+d.Config.PackageNamespace,
		),
	})
	if err != nil {
		return fmt.Errorf("ConstructBlueprintIfNotExist(%s): failed to ImageList: %w", bprint.Name, err)
	}
	if len(images) == 0 {
<<<<<<< HEAD
		err := d.ConstructBlueprint(bprint)
		if err != nil {
			return fmt.Errorf("ConstructBlueprintIfNotExist(%s): failed to build image: %w", bprint.Name, err)
=======
		err = d.ConstructBlueprint(bprint)
		if err != nil {
			return fmt.Errorf("ConstructBlueprintIfNotExist(%s): failed to ConstructBlueprint: %w", bprint.Name, err)
>>>>>>> aed418cc
		}
	}
	return nil
}

func (d *Builder) ConstructBlueprint(bprint b.Blueprint) error {
	errs := d.construct(bprint)
	if len(errs) > 0 {
		for _, err := range errs {
			d.log("could not construct blueprint: %s", err)
		}
		return fmt.Errorf("errors whilst constructing blueprint %s: %v", bprint.Name, errs)
	}

	// wait a bit for images/containers to show up in 'image ls'
	foundImages := false
	var images []types.ImageSummary
	var err error
	waitTime := 5 * time.Second
	startTime := time.Now()
	for time.Since(startTime) < waitTime {
		images, err = d.Docker.ImageList(context.Background(), types.ImageListOptions{
			Filters: label(
				complementLabel,
				"complement_blueprint="+bprint.Name,
				"complement_pkg="+d.Config.PackageNamespace,
			),
		})
		if err != nil {
			return err
		}
		if len(images) < len(bprint.Homeservers) {
			time.Sleep(100 * time.Millisecond)
		} else {
			foundImages = true
			break
		}
	}
	// do this after we have found images so we know that the containers have been detached so
	// we can actually remove the networks.
	d.removeNetworks()
	if !foundImages {
		return fmt.Errorf("failed to find built images via ImageList: did they all build ok?")
	}
	var imgDatas []string
	for _, img := range images {
		imgDatas = append(imgDatas, fmt.Sprintf("%s=>%v", img.ID, img.Labels))
	}
	d.log("Constructed blueprint '%s' : %v", bprint.Name, imgDatas)
	return nil
}

// construct all Homeservers sequentially then commits them
func (d *Builder) construct(bprint b.Blueprint) (errs []error) {
	d.log("Constructing blueprint '%s'", bprint.Name)

	networkID, err := createNetworkIfNotExists(d.Docker, d.Config.PackageNamespace, bprint.Name)
	if err != nil {
		return []error{err}
	}

	runner := instruction.NewRunner(bprint.Name, d.Config.BestEffort, d.Config.DebugLoggingEnabled)
	results := make([]result, len(bprint.Homeservers))
	for i, hs := range bprint.Homeservers {
		res := d.constructHomeserver(bprint.Name, runner, hs, networkID)
		if res.err != nil {
			errs = append(errs, res.err)
			if res.containerID != "" {
				// something went wrong, but we have a container which may have interesting logs
				printLogs(d.Docker, res.containerID, res.contextStr)
			}
			if delErr := d.Docker.ContainerRemove(context.Background(), res.containerID, types.ContainerRemoveOptions{
				Force: true,
			}); delErr != nil {
				d.log("%s: failed to remove container which failed to deploy: %s", res.contextStr, delErr)
			}
		}
		// kill the container
		defer func(r result) {
			containerInfo, err := d.Docker.ContainerInspect(context.Background(), r.containerID)

			if err != nil {
				d.log("%s : Can't get status of %s", r.contextStr, r.containerID)
				return
			}

			if !containerInfo.State.Running {
				// The container isn't running anyway, so no need to kill it.
				return
			}

			killErr := d.Docker.ContainerKill(context.Background(), r.containerID, "KILL")
			if killErr != nil {
				d.log("%s : Failed to kill container %s: %s\n", r.contextStr, r.containerID, killErr)
			}

		}(res)
		results[i] = res
	}

	// commit containers
	for _, res := range results {
		if res.err != nil {
			continue
		}
		// collect and store access tokens as labels 'access_token_$userid: $token'
		labels := make(map[string]string)
		accessTokens := runner.AccessTokens(res.homeserver.Name)
		if len(bprint.KeepAccessTokensForUsers) > 0 {
			// only keep access tokens for specified users
			for _, userID := range bprint.KeepAccessTokensForUsers {
				tok, ok := accessTokens[userID]
				if ok {
					labels["access_token_"+userID] = tok
				}
			}
		} else {
			// keep all tokens
			for k, v := range accessTokens {
				labels["access_token_"+k] = v
			}
		}

		deviceIDs := runner.DeviceIDs(res.homeserver.Name)
		for userID, deviceID := range deviceIDs {
			labels["device_id"+userID] = deviceID
		}

		// Combine the labels for tokens and application services
		asLabels := labelsForApplicationServices(res.homeserver)
		for k, v := range asLabels {
			labels[k] = v
		}

		// Stop the container before we commit it.
		// This gives it chance to shut down gracefully.
		// If we don't do this, then e.g. Postgres databases can become corrupt, which
		// then incurs a slow recovery process when we use the blueprint later.
		d.log("%s: Stopping container: %s", res.contextStr, res.containerID)
		timeout := 10 * time.Second
		d.Docker.ContainerStop(context.Background(), res.containerID, &timeout)

		// Log again so we can see the timings.
		d.log("%s: Stopped container: %s", res.contextStr, res.containerID)

		// commit the container
		commit, err := d.Docker.ContainerCommit(context.Background(), res.containerID, types.ContainerCommitOptions{
			Author:    "Complement",
			Pause:     true,
			Reference: "localhost/complement:" + res.contextStr,
			Config: &container.Config{
				Labels: labels,
			},
		})
		if err != nil {
			d.log("%s : failed to ContainerCommit: %s\n", res.contextStr, err)
			errs = append(errs, fmt.Errorf("%s : failed to ContainerCommit: %w", res.contextStr, err))
			continue
		}
		imageID := strings.Replace(commit.ID, "sha256:", "", 1)
		d.log("%s: Created docker image %s\n", res.contextStr, imageID)
	}
	return errs
}

// construct this homeserver and execute its instructions, keeping the container alive.
func (d *Builder) constructHomeserver(blueprintName string, runner *instruction.Runner, hs b.Homeserver, networkID string) result {
	contextStr := fmt.Sprintf("%s.%s.%s", d.Config.PackageNamespace, blueprintName, hs.Name)
	d.log("%s : constructing homeserver...\n", contextStr)
	dep, err := d.deployBaseImage(blueprintName, hs, contextStr, networkID)
	if err != nil {
		log.Printf("%s : failed to deployBaseImage: %s\n", contextStr, err)
		containerID := ""
		if dep != nil {
			containerID = dep.ContainerID
		}
		return result{
			err:         err,
			containerID: containerID,
			contextStr:  contextStr,
			homeserver:  hs,
		}
	}
	d.log("%s : deployed base image to %s (%s)\n", contextStr, dep.BaseURL, dep.ContainerID)
	err = runner.Run(hs, dep.BaseURL)
	if err != nil {
		d.log("%s : failed to run instructions: %s\n", contextStr, err)
	}
	return result{
		err:         err,
		containerID: dep.ContainerID,
		contextStr:  contextStr,
		homeserver:  hs,
	}
}

// deployBaseImage runs the base image and returns the baseURL, containerID or an error.
func (d *Builder) deployBaseImage(blueprintName string, hs b.Homeserver, contextStr, networkID string) (*HomeserverDeployment, error) {
	asIDToRegistrationMap := asIDToRegistrationFromLabels(labelsForApplicationServices(hs))
	var baseImageURI string
	if hs.BaseImageURI == nil {
		baseImageURI = d.Config.BaseImageURI
	} else {
		baseImageURI = *hs.BaseImageURI
	}

	return deployImage(
		d.Docker, baseImageURI, fmt.Sprintf("complement_%s", contextStr),
		d.Config.PackageNamespace, blueprintName, hs.Name, asIDToRegistrationMap, contextStr,
		networkID, d.Config,
	)
}

func generateASRegistrationYaml(as b.ApplicationService) string {
	return fmt.Sprintf("id: %s\n", as.ID) +
		fmt.Sprintf("hs_token: %s\n", as.HSToken) +
		fmt.Sprintf("as_token: %s\n", as.ASToken) +
		fmt.Sprintf("url: '%s'\n", as.URL) +
		fmt.Sprintf("sender_localpart: %s\n", as.SenderLocalpart) +
		fmt.Sprintf("rate_limited: %v\n", as.RateLimited) +
		"namespaces:\n" +
		"  users:\n" +
		"    - exclusive: false\n" +
		"      regex: .*\n" +
		"  rooms: []\n" +
		"  aliases: []\n"
}

// createNetworkIfNotExists creates a docker network and returns its id.
// ID is guaranteed not to be empty when err == nil
func createNetworkIfNotExists(docker *client.Client, pkgNamespace, blueprintName string) (networkID string, err error) {
	// check if a network already exists for this blueprint
	nws, err := docker.NetworkList(context.Background(), types.NetworkListOptions{
		Filters: label(
			"complement_pkg="+pkgNamespace,
			"complement_blueprint="+blueprintName,
		),
	})
	if err != nil {
		return "", fmt.Errorf("%s: failed to list networks. %w", blueprintName, err)
	}
	// return the existing network
	if len(nws) > 0 {
		if len(nws) > 1 {
			log.Printf("WARNING: createNetworkIfNotExists got %d networks for pkg=%s blueprint=%s", len(nws), pkgNamespace, blueprintName)
		}
		return nws[0].ID, nil
	}
	// make a user-defined network so we get DNS based on the container name
	nw, err := docker.NetworkCreate(context.Background(), "complement_"+pkgNamespace+"_"+blueprintName, types.NetworkCreate{
		Labels: map[string]string{
			complementLabel:        blueprintName,
			"complement_blueprint": blueprintName,
			"complement_pkg":       pkgNamespace,
		},
	})
	if err != nil {
		return "", fmt.Errorf("%s: failed to create docker network. %w", blueprintName, err)
	}
	if nw.Warning != "" {
		if nw.ID == "" {
			return "", fmt.Errorf("%s: fatal warning while creating docker network. %s", blueprintName, nw.Warning)
		}
		log.Printf("WARNING: %s\n", nw.Warning)
	}
	if nw.ID == "" {
		return "", fmt.Errorf("%s: unexpected empty ID while creating networkID", blueprintName)
	}
	return nw.ID, nil
}

func printLogs(docker *client.Client, containerID, contextStr string) {
	reader, err := docker.ContainerLogs(context.Background(), containerID, types.ContainerLogsOptions{
		ShowStderr: true,
		ShowStdout: true,
		Follow:     false,
	})
	if err != nil {
		log.Printf("%s : Failed to extract container logs: %s\n", contextStr, err)
		return
	}
	log.Printf("============================================\n\n\n")
	log.Printf("%s : Server logs:\n", contextStr)
	stdcopy.StdCopy(log.Writer(), log.Writer(), reader)
	log.Printf("============== %s : END LOGS ==============\n\n\n", contextStr)
}

func endpoints(p nat.PortMap, csPort, ssPort int) (baseURL, fedBaseURL string, err error) {
	csapiPort := fmt.Sprintf("%d/tcp", csPort)
	csapiPortInfo, ok := p[nat.Port(csapiPort)]
	if !ok {
		return "", "", fmt.Errorf("port %s not exposed - exposed ports: %v", csapiPort, p)
	}
	if len(csapiPortInfo) == 0 {
		return "", "", fmt.Errorf("port %s exposed with not mapped port: %+v", csapiPort, p)
	}
	baseURL = fmt.Sprintf("http://"+HostnameRunningDocker+":%s", csapiPortInfo[0].HostPort)

	ssapiPort := fmt.Sprintf("%d/tcp", ssPort)
	ssapiPortInfo, ok := p[nat.Port(ssapiPort)]
	if !ok {
		return "", "", fmt.Errorf("port %s not exposed - exposed ports: %v", ssapiPort, p)
	}
	if len(ssapiPortInfo) == 0 {
		return "", "", fmt.Errorf("port %s exposed with not mapped port: %+v", ssapiPort, p)
	}
	fedBaseURL = fmt.Sprintf("https://"+HostnameRunningDocker+":%s", ssapiPortInfo[0].HostPort)
	return
}

type result struct {
	err         error
	containerID string
	contextStr  string
	homeserver  b.Homeserver
}<|MERGE_RESOLUTION|>--- conflicted
+++ resolved
@@ -181,15 +181,9 @@
 		return fmt.Errorf("ConstructBlueprintIfNotExist(%s): failed to ImageList: %w", bprint.Name, err)
 	}
 	if len(images) == 0 {
-<<<<<<< HEAD
-		err := d.ConstructBlueprint(bprint)
-		if err != nil {
-			return fmt.Errorf("ConstructBlueprintIfNotExist(%s): failed to build image: %w", bprint.Name, err)
-=======
 		err = d.ConstructBlueprint(bprint)
 		if err != nil {
 			return fmt.Errorf("ConstructBlueprintIfNotExist(%s): failed to ConstructBlueprint: %w", bprint.Name, err)
->>>>>>> aed418cc
 		}
 	}
 	return nil
