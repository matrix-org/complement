// Copyright 2020 The Matrix.org Foundation C.I.C.
//
// Licensed under the Apache License, Version 2.0 (the "License");
// you may not use this file except in compliance with the License.
// You may obtain a copy of the License at
//
//	http://www.apache.org/licenses/LICENSE-2.0
//
// Unless required by applicable law or agreed to in writing, software
// distributed under the License is distributed on an "AS IS" BASIS,
// WITHOUT WARRANTIES OR CONDITIONS OF ANY KIND, either express or implied.
// See the License for the specific language governing permissions and
// limitations under the License.
package docker

import (
	"context"
	"fmt"
	"log"
	"strings"
	"time"

	"github.com/docker/docker/api/types"
	"github.com/docker/docker/client"
	"github.com/docker/docker/pkg/stdcopy"
	"github.com/docker/go-connections/nat"

	"github.com/matrix-org/complement/internal/b"
	"github.com/matrix-org/complement/internal/config"
	"github.com/matrix-org/complement/internal/instruction"
)

var (
	// HostnameRunningDocker is the hostname of the docker daemon from the perspective of Complement.
	HostnameRunningDocker = "localhost"
)

const complementLabel = "complement_context"

type Builder struct {
	Config *config.Complement
	Docker *client.Client
}

func NewBuilder(cfg *config.Complement) (*Builder, error) {
	cli, err := client.NewEnvClient()
	if err != nil {
		return nil, err
	}
	return &Builder{
		Docker: cli,
		Config: cfg,
	}, nil
}

func (d *Builder) log(str string, args ...interface{}) {
	if !d.Config.DebugLoggingEnabled {
		return
	}
	log.Printf(str, args...)
}

func (d *Builder) Cleanup() {
	err := d.removeContainers()
	if err != nil {
		d.log("Cleanup: Failed to remove containers: %s", err)
	}
	err = d.removeImages()
	if err != nil {
		d.log("Cleanup: Failed to remove images: %s", err)
	}
	err = d.removeNetworks()
	if err != nil {
		d.log("Cleanup: Failed to remove networks: %s", err)
	}
}

// removeImages removes all images with `complementLabel`.
func (d *Builder) removeNetworks() error {
	networks, err := d.Docker.NetworkList(context.Background(), types.NetworkListOptions{
		Filters: label(
			complementLabel,
			"complement_pkg="+d.Config.PackageNamespace,
		),
	})
	if err != nil {
		return err
	}
	for _, nw := range networks {
		err = d.Docker.NetworkRemove(context.Background(), nw.ID)
		if err != nil {
			return err
		}
	}
	return nil
}

// removeImages removes all images with `complementLabel`.
func (d *Builder) removeImages() error {
	images, err := d.Docker.ImageList(context.Background(), types.ImageListOptions{
		Filters: label(
			complementLabel,
			"complement_pkg="+d.Config.PackageNamespace,
		),
	})
	if err != nil {
		return err
	}
	for _, img := range images {
		// we only clean up localhost/complement images else if someone docker pulls
		// an anonymous snapshot we might incorrectly nuke it :( any non-localhost
		// tag marks this image as safe (as images can have multiple tags)
		isLocalhost := true
		for _, rt := range img.RepoTags {
			if !strings.HasPrefix(rt, "localhost/complement") {
				isLocalhost = false
				break
			}
		}
		if !isLocalhost {
			d.log("Not cleaning up image with tags: %v", img.RepoTags)
			continue
		}
		//bprintName := img.Labels["complement_blueprint"]
		contextStr := img.Labels[complementLabel]
		keep := false
		for _, keepBprint := range d.Config.KeepBlueprints {
			if contextStr == keepBprint {
				keep = true
				break
			}
		}
		if keep {
			d.log("Keeping image created from blueprint %s", contextStr)
			continue
		}
		_, err = d.Docker.ImageRemove(context.Background(), img.ID, types.ImageRemoveOptions{
			Force: true,
		})
		if err != nil {
			return err
		}
	}

	return nil
}

// removeContainers removes all containers with `complementLabel`.
func (d *Builder) removeContainers() error {
	containers, err := d.Docker.ContainerList(context.Background(), types.ContainerListOptions{
		All: true,
		Filters: label(
			complementLabel,
			"complement_pkg="+d.Config.PackageNamespace,
		),
	})
	if err != nil {
		return err
	}
	for _, c := range containers {
		err = d.Docker.ContainerRemove(context.Background(), c.ID, types.ContainerRemoveOptions{
			Force: true,
		})
		if err != nil {
			return err
		}
	}
	return nil
}

func (d *Builder) ConstructBlueprintIfNotExist(bprint b.Blueprint) error {
	images, err := d.Docker.ImageList(context.Background(), types.ImageListOptions{
		Filters: label(
			"complement_blueprint="+bprint.Name,
			"complement_pkg="+d.Config.PackageNamespace,
		),
	})
	if err != nil {
		return fmt.Errorf("ConstructBlueprintIfNotExist(%s): failed to ImageList: %w", bprint.Name, err)
	}

	var missingHomeservers []b.Homeserver
	for _, homeserver := range bprint.Homeservers {
		found := false
		for _, image := range images {
			if image.Labels["complement_hs_name"] == homeserver.Name {
				found = true
				break
			}
		}

		if !found {
			missingHomeservers = append(missingHomeservers, homeserver)
		}
	}

	if len(images) < len(bprint.Homeservers) {
		err = d.ConstructBlueprint(bprint, missingHomeservers)
		if err != nil {
			return fmt.Errorf("ConstructBlueprintIfNotExist(%s): failed to ConstructBlueprint: %w", bprint.Name, err)
		}
	}
	return nil
}

func (d *Builder) ConstructBlueprint(bprint b.Blueprint, homeserversToConstruct []b.Homeserver) error {
	errs := d.construct(bprint, homeserversToConstruct)
	if len(errs) > 0 {
		for _, err := range errs {
			d.log("could not construct blueprint: %s", err)
		}
		return fmt.Errorf("errors whilst constructing blueprint %s: %v", bprint.Name, errs)
	}

	// wait a bit for images/containers to show up in 'image ls'
	foundImages := false
	var images []types.ImageSummary
	var err error
	waitTime := 5 * time.Second
	startTime := time.Now()
	for time.Since(startTime) < waitTime {
		images, err = d.Docker.ImageList(context.Background(), types.ImageListOptions{
			Filters: label(
				complementLabel,
				"complement_blueprint="+bprint.Name,
				"complement_pkg="+d.Config.PackageNamespace,
			),
		})
		if err != nil {
			return err
		}
		if len(images) < len(bprint.Homeservers) {
			time.Sleep(100 * time.Millisecond)
		} else {
			foundImages = true
			break
		}
	}
	// do this after we have found images so we know that the containers have been detached so
	// we can actually remove the networks.
	d.removeNetworks()
	if !foundImages {
		return fmt.Errorf("failed to find built images via ImageList: did they all build ok?")
	}
	var imgDatas []string
	for _, img := range images {
		imgDatas = append(imgDatas, fmt.Sprintf("%s=>%v", img.ID, img.Labels))
	}
	d.log("Constructed blueprint '%s' : %v", bprint.Name, imgDatas)
	return nil
}

// construct all Homeservers sequentially then commits them
func (d *Builder) construct(bprint b.Blueprint, homeserversToConstruct []b.Homeserver) (errs []error) {
	d.log("Constructing blueprint '%s'", bprint.Name)

	networkName, err := createNetworkIfNotExists(d.Docker, d.Config.PackageNamespace, bprint.Name)
	if err != nil {
		return []error{err}
	}

	runner := instruction.NewRunner(bprint.Name, d.Config.BestEffort, d.Config.DebugLoggingEnabled)
<<<<<<< HEAD
	results := make([]result, len(homeserversToConstruct))
	for i, hs := range homeserversToConstruct {
		res := d.constructHomeserver(bprint.Name, runner, hs, networkID)
=======
	results := make([]result, len(bprint.Homeservers))
	for i, hs := range bprint.Homeservers {
		res := d.constructHomeserver(bprint.Name, runner, hs, networkName)
>>>>>>> d2a7c492
		if res.err != nil {
			errs = append(errs, res.err)
			if res.containerID != "" {
				// something went wrong, but we have a container which may have interesting logs
				printLogs(d.Docker, res.containerID, res.contextStr)
			}
			if delErr := d.Docker.ContainerRemove(context.Background(), res.containerID, types.ContainerRemoveOptions{
				Force: true,
			}); delErr != nil {
				d.log("%s: failed to remove container which failed to deploy: %s", res.contextStr, delErr)
			}
			// there is little point continuing to set up the remaining homeservers at this point
			return
		}
		// kill the container
		defer func(r result) {
			containerInfo, err := d.Docker.ContainerInspect(context.Background(), r.containerID)

			if err != nil {
				d.log("%s : Can't get status of %s", r.contextStr, r.containerID)
				return
			}

			if !containerInfo.State.Running {
				// The container isn't running anyway, so no need to kill it.
				return
			}

			killErr := d.Docker.ContainerKill(context.Background(), r.containerID, "KILL")
			if killErr != nil {
				d.log("%s : Failed to kill container %s: %s\n", r.contextStr, r.containerID, killErr)
			}

		}(res)
		results[i] = res
	}

	// commit containers
	for _, res := range results {
		if res.err != nil {
			continue
		}
		// collect and store access tokens as labels 'access_token_$userid: $token'
		labels := make(map[string]string)
		accessTokens := runner.AccessTokens(res.homeserver.Name)
		if len(bprint.KeepAccessTokensForUsers) > 0 {
			// only keep access tokens for specified users
			for _, userID := range bprint.KeepAccessTokensForUsers {
				tok, ok := accessTokens[userID]
				if ok {
					labels["access_token_"+userID] = tok
				}
			}
		} else {
			// keep all tokens
			for k, v := range accessTokens {
				labels["access_token_"+k] = v
			}
		}

		deviceIDs := runner.DeviceIDs(res.homeserver.Name)
		for userID, deviceID := range deviceIDs {
			labels["device_id"+userID] = deviceID
		}

		// Combine the labels for tokens and application services
		asLabels := labelsForApplicationServices(res.homeserver)
		for k, v := range asLabels {
			labels[k] = v
		}

		// Stop the container before we commit it.
		// This gives it chance to shut down gracefully.
		// If we don't do this, then e.g. Postgres databases can become corrupt, which
		// then incurs a slow recovery process when we use the blueprint later.
		d.log("%s: Stopping container: %s", res.contextStr, res.containerID)
		timeout := 10 * time.Second
		d.Docker.ContainerStop(context.Background(), res.containerID, &timeout)

		// Log again so we can see the timings.
		d.log("%s: Stopped container: %s", res.contextStr, res.containerID)

		// commit the container
		commit, err := d.Docker.ContainerCommit(context.Background(), res.containerID, types.ContainerCommitOptions{
			Author:    "Complement",
			Pause:     true,
			Reference: "localhost/complement:" + res.contextStr,
			Changes:   toChanges(labels),
		})
		if err != nil {
			d.log("%s : failed to ContainerCommit: %s\n", res.contextStr, err)
			errs = append(errs, fmt.Errorf("%s : failed to ContainerCommit: %w", res.contextStr, err))
			continue
		}
		imageID := strings.Replace(commit.ID, "sha256:", "", 1)
		d.log("%s: Created docker image %s\n", res.contextStr, imageID)
	}
	return errs
}

// Convert a map of labels to a list of changes directive in Dockerfile format.
// Labels keys and values can't be multiline (eg. can't contain `\n` character)
// neither can they contain unescaped `"` character.
func toChanges(labels map[string]string) []string {
	var changes []string
	for k, v := range labels {
		changes = append(changes, fmt.Sprintf("LABEL \"%s\"=\"%s\"", k, v))
	}
	return changes
}

// construct this homeserver and execute its instructions, keeping the container alive.
func (d *Builder) constructHomeserver(blueprintName string, runner *instruction.Runner, hs b.Homeserver, networkName string) result {
	contextStr := fmt.Sprintf("%s.%s.%s", d.Config.PackageNamespace, blueprintName, hs.Name)
	d.log("%s : constructing homeserver...\n", contextStr)
	dep, err := d.deployBaseImage(blueprintName, hs, contextStr, networkName)
	if err != nil {
		log.Printf("%s : failed to deployBaseImage: %s\n", contextStr, err)
		containerID := ""
		if dep != nil {
			containerID = dep.ContainerID
		}
		return result{
			err:         err,
			containerID: containerID,
			contextStr:  contextStr,
			homeserver:  hs,
		}
	}
	d.log("%s : deployed base image to %s (%s)\n", contextStr, dep.BaseURL, dep.ContainerID)
	err = runner.Run(hs, dep.BaseURL)
	if err != nil {
		d.log("%s : failed to run instructions: %s\n", contextStr, err)
	}
	return result{
		err:         err,
		containerID: dep.ContainerID,
		contextStr:  contextStr,
		homeserver:  hs,
	}
}

// deployBaseImage runs the base image and returns the baseURL, containerID or an error.
func (d *Builder) deployBaseImage(blueprintName string, hs b.Homeserver, contextStr, networkName string) (*HomeserverDeployment, error) {
	asIDToRegistrationMap := asIDToRegistrationFromLabels(labelsForApplicationServices(hs))
	var baseImageURI string
	if hs.BaseImageURI == nil {
		baseImageURI = d.Config.BaseImageURI
		// Use HS specific base image if defined
		if uri, ok := d.Config.BaseImageURIs[hs.Name]; ok {
			baseImageURI = uri
		}
	} else {
		baseImageURI = *hs.BaseImageURI
	}

	return deployImage(
		d.Docker, baseImageURI, fmt.Sprintf("complement_%s", contextStr),
		d.Config.PackageNamespace, blueprintName, hs.Name, asIDToRegistrationMap, contextStr,
		networkName, d.Config,
	)
}

// Multilines label using Dockerfile syntax is unsupported, let's inline \n instead
func generateASRegistrationYaml(as b.ApplicationService) string {
	return fmt.Sprintf("id: %s\\n", as.ID) +
		fmt.Sprintf("hs_token: %s\\n", as.HSToken) +
		fmt.Sprintf("as_token: %s\\n", as.ASToken) +
		fmt.Sprintf("url: '%s'\\n", as.URL) +
		fmt.Sprintf("sender_localpart: %s\\n", as.SenderLocalpart) +
		fmt.Sprintf("rate_limited: %v\\n", as.RateLimited) +
		"namespaces:\\n" +
		"  users:\\n" +
		"    - exclusive: false\\n" +
		"      regex: .*\\n" +
		"  rooms: []\\n" +
		"  aliases: []\\n"
}

// createNetworkIfNotExists creates a docker network and returns its name.
// Name is guaranteed not to be empty when err == nil
func createNetworkIfNotExists(docker *client.Client, pkgNamespace, blueprintName string) (networkName string, err error) {
	// check if a network already exists for this blueprint
	nws, err := docker.NetworkList(context.Background(), types.NetworkListOptions{
		Filters: label(
			"complement_pkg="+pkgNamespace,
			"complement_blueprint="+blueprintName,
		),
	})
	if err != nil {
		return "", fmt.Errorf("%s: failed to list networks. %w", blueprintName, err)
	}
	// return the existing network
	if len(nws) > 0 {
		if len(nws) > 1 {
			log.Printf("WARNING: createNetworkIfNotExists got %d networks for pkg=%s blueprint=%s", len(nws), pkgNamespace, blueprintName)
		}
		return nws[0].Name, nil
	}
	networkName = "complement_" + pkgNamespace + "_" + blueprintName
	// make a user-defined network so we get DNS based on the container name
	nw, err := docker.NetworkCreate(context.Background(), networkName, types.NetworkCreate{
		Labels: map[string]string{
			complementLabel:        blueprintName,
			"complement_blueprint": blueprintName,
			"complement_pkg":       pkgNamespace,
		},
	})
	if err != nil {
		return "", fmt.Errorf("%s: failed to create docker network. %w", blueprintName, err)
	}
	if nw.Warning != "" {
		if nw.ID == "" {
			return "", fmt.Errorf("%s: fatal warning while creating docker network. %s", blueprintName, nw.Warning)
		}
		log.Printf("WARNING: %s\n", nw.Warning)
	}
	if nw.ID == "" {
		return "", fmt.Errorf("%s: unexpected empty ID while creating networkID", blueprintName)
	}
	return networkName, nil
}

func printLogs(docker *client.Client, containerID, contextStr string) {
	reader, err := docker.ContainerLogs(context.Background(), containerID, types.ContainerLogsOptions{
		ShowStderr: true,
		ShowStdout: true,
		Follow:     false,
	})
	if err != nil {
		log.Printf("%s : Failed to extract container logs: %s\n", contextStr, err)
		return
	}
	log.Printf("============================================\n\n\n")
	log.Printf("%s : Server logs:\n", contextStr)
	stdcopy.StdCopy(log.Writer(), log.Writer(), reader)
	log.Printf("============== %s : END LOGS ==============\n\n\n", contextStr)
}

func endpoints(p nat.PortMap, csPort, ssPort int) (baseURL, fedBaseURL string, err error) {
	csapiPort := fmt.Sprintf("%d/tcp", csPort)
	csapiPortInfo, ok := p[nat.Port(csapiPort)]
	if !ok {
		return "", "", fmt.Errorf("port %s not exposed - exposed ports: %v", csapiPort, p)
	}
	if len(csapiPortInfo) == 0 {
		return "", "", fmt.Errorf("port %s exposed with not mapped port: %+v", csapiPort, p)
	}
	baseURL = fmt.Sprintf("http://"+HostnameRunningDocker+":%s", csapiPortInfo[0].HostPort)

	ssapiPort := fmt.Sprintf("%d/tcp", ssPort)
	ssapiPortInfo, ok := p[nat.Port(ssapiPort)]
	if !ok {
		return "", "", fmt.Errorf("port %s not exposed - exposed ports: %v", ssapiPort, p)
	}
	if len(ssapiPortInfo) == 0 {
		return "", "", fmt.Errorf("port %s exposed with not mapped port: %+v", ssapiPort, p)
	}
	fedBaseURL = fmt.Sprintf("https://"+HostnameRunningDocker+":%s", ssapiPortInfo[0].HostPort)
	return
}

type result struct {
	err         error
	containerID string
	contextStr  string
	homeserver  b.Homeserver
}<|MERGE_RESOLUTION|>--- conflicted
+++ resolved
@@ -260,15 +260,9 @@
 	}
 
 	runner := instruction.NewRunner(bprint.Name, d.Config.BestEffort, d.Config.DebugLoggingEnabled)
-<<<<<<< HEAD
 	results := make([]result, len(homeserversToConstruct))
 	for i, hs := range homeserversToConstruct {
-		res := d.constructHomeserver(bprint.Name, runner, hs, networkID)
-=======
-	results := make([]result, len(bprint.Homeservers))
-	for i, hs := range bprint.Homeservers {
 		res := d.constructHomeserver(bprint.Name, runner, hs, networkName)
->>>>>>> d2a7c492
 		if res.err != nil {
 			errs = append(errs, res.err)
 			if res.containerID != "" {
