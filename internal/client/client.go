--- conflicted
+++ resolved
@@ -682,23 +682,15 @@
 	})
 }
 
-<<<<<<< HEAD
 // Check that the state for `roomID` has an event which passes the check function.
 func SyncStateHas(roomID string, check func(gjson.Result) bool) SyncCheckOpt {
 	return func(clientUserID string, topLevelSyncJSON gjson.Result) error {
 		err := loopArray(
 			topLevelSyncJSON, "rooms.join."+GjsonEscape(roomID)+".state.events", check,
-=======
-func SyncEphemeralHas(roomID string, check func(gjson.Result) bool) SyncCheckOpt {
-	return func(clientUserID string, topLevelSyncJSON gjson.Result) error {
-		err := loopArray(
-			topLevelSyncJSON, "rooms.join."+GjsonEscape(roomID)+".ephemeral.events", check,
->>>>>>> 34d82400
 		)
 		if err == nil {
 			return nil
 		}
-<<<<<<< HEAD
 		return fmt.Errorf("SyncStateHas(%s): %s", roomID, err)
 	}
 }
@@ -718,12 +710,18 @@
 	})
 }
 
-=======
+func SyncEphemeralHas(roomID string, check func(gjson.Result) bool) SyncCheckOpt {
+	return func(clientUserID string, topLevelSyncJSON gjson.Result) error {
+		err := loopArray(
+			topLevelSyncJSON, "rooms.join."+GjsonEscape(roomID)+".ephemeral.events", check,
+		)
+		if err == nil {
+			return nil
+		}
 		return fmt.Errorf("SyncEphemeralHas(%s): %s", roomID, err)
 	}
 }
 
->>>>>>> 34d82400
 // Checks that `userID` gets invited to `roomID`.
 //
 // This checks different parts of the /sync response depending on the client making the request.
