--- conflicted
+++ resolved
@@ -235,44 +235,26 @@
 }
 
 // SetPushRule creates a new push rule on the user, or modifies an existing one.
-<<<<<<< HEAD
-// `before` and `after` parameters can be provided, which if set will map to the
-// `before` and `after` query parameters on the set push rules endpoint:
-// https://spec.matrix.org/v1.5/client-server-api/#get_matrixclientv3pushrules.
-=======
 // If `before` or `after` parameters are not set to an empty string, their values
 // will be set as the `before` and `after` query parameters respectively on the
 // "set push rules" client endpoint:
 // https://spec.matrix.org/v1.5/client-server-api/#put_matrixclientv3pushrulesscopekindruleid
->>>>>>> db970e4a
 //
 // Example of setting a push rule with ID 'com.example.rule2' that must come after 'com.example.rule1':
 //
 //	c.SetPushRule(t, "global", "underride", "com.example.rule2", map[string]interface{}{
 //	  "actions": []string{"dont_notify"},
 //	}, nil, "com.example.rule1")
-<<<<<<< HEAD
-func (c *CSAPI) SetPushRule(t *testing.T, scope string, kind string, ruleID string, body map[string]interface{}, before *string, after *string) *http.Response {
-=======
 func (c *CSAPI) SetPushRule(t *testing.T, scope string, kind string, ruleID string, body map[string]interface{}, before string, after string) *http.Response {
->>>>>>> db970e4a
 	t.Helper()
 
 	// If the `before` or `after` arguments have been provided, construct same-named query parameters
 	queryParams := url.Values{}
-<<<<<<< HEAD
-	if before != nil {
-		queryParams.Add("before", *before)
-	}
-	if after != nil {
-		queryParams.Add("after", *after)
-=======
 	if before != "" {
 		queryParams.Add("before", before)
 	}
 	if after != "" {
 		queryParams.Add("after", after)
->>>>>>> db970e4a
 	}
 
 	return c.MustDoFunc(t, "PUT", []string{"_matrix", "client", "v3", "pushrules", scope, kind, ruleID}, WithJSONBody(t, body), WithQueries(queryParams))
