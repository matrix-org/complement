--- conflicted
+++ resolved
@@ -167,49 +167,12 @@
 	return eventID
 }
 
-<<<<<<< HEAD
 // Perform a single /sync request with the given request options. To sync until something happens,
 // see `SyncUntil`.
 //
 // Fails the test if the /sync request does not return 200 OK.
 // Returns the top-level parsed /sync response JSON as well as the next_batch token from the response.
 func (c *CSAPI) MustSync(t *testing.T, syncReq SyncReq) (gjson.Result, string) {
-=======
-// SyncUntilTimelineHas is a wrapper around `SyncUntil`.
-// It blocks and continually calls `/sync` until
-// - we have joined the given room
-// - we see an event in the room for which the `check` function returns True
-// If the `check` function fails the test, the failing event will be automatically logged.
-// Will time out after CSAPI.SyncUntilTimeout.
-//
-// Returns the `next_batch` token from the last /sync response. This can be passed as
-// `since` to sync from this point forward only.
-func (c *CSAPI) SyncUntilTimelineHas(t *testing.T, roomID string, check func(gjson.Result) bool) string {
-	t.Helper()
-	return c.SyncUntil(t, "", "", "rooms.join."+GjsonEscape(roomID)+".timeline.events", check)
-}
-
-// SyncUntilGlobalAccountDataHas is a wrapper around `SyncUntil`.
-// It blocks and continually calls `/sync` until
-// - we an event in the global account data for which the `check` function returns True
-// If the `check` function fails the test, the failing event will be automatically logged.
-// Will time out after CSAPI.SyncUntilTimeout.
-//
-// Returns the `next_batch` token from the last /sync response. This can be passed as
-// `since` to sync from this point forward only.
-func (c *CSAPI) SyncUntilGlobalAccountDataHas(t *testing.T, check func(gjson.Result) bool) string {
-	t.Helper()
-	return c.SyncUntil(t, "", "", "account_data.events", check)
-}
-
-// SyncUntilInvitedTo is a wrapper around SyncUntil.
-// It blocks and continually calls `/sync` until we've been invited to the given room.
-// Will time out after CSAPI.SyncUntilTimeout.
-//
-// Returns the `next_batch` token from the last /sync response. This can be passed as
-// `since` to sync from this point forward only.
-func (c *CSAPI) SyncUntilInvitedTo(t *testing.T, roomID string) string {
->>>>>>> e7f6921a
 	t.Helper()
 	query := url.Values{
 		"timeout": []string{"1000"},
@@ -230,15 +193,11 @@
 	if syncReq.SetPresence != "" {
 		query["set_presence"] = []string{syncReq.SetPresence}
 	}
-<<<<<<< HEAD
 	res := c.MustDoFunc(t, "GET", []string{"_matrix", "client", "r0", "sync"}, WithQueries(query))
 	body := ParseJSON(t, res)
 	result := gjson.ParseBytes(body)
 	nextBatch := GetJSONFieldStr(t, body, "next_batch")
 	return result, nextBatch
-=======
-	return c.SyncUntil(t, "", "", "rooms.invite."+GjsonEscape(roomID)+".invite_state.events", check)
->>>>>>> e7f6921a
 }
 
 // MustSyncUntil blocks and continually calls /sync (advancing the since token) until all the
