package client

import (
	"bytes"
	"encoding/json"
	"io/ioutil"
	"net/http"
	"net/http/httputil"
	"net/url"
	"strconv"
	"strings"
	"testing"
	"time"

	"github.com/matrix-org/complement/internal/b"
	"github.com/tidwall/gjson"
)

type CSAPI struct {
	UserID      string
	AccessToken string
	BaseURL     string
	Client      *http.Client
	// how long are we willing to wait for SyncUntil.... calls
	SyncUntilTimeout time.Duration
	// True to enable verbose logging
	Debug bool

	txnID int
}

// UploadContent uploads the provided content with an optional file name. Fails the test on error. Returns the MXC URI.
func (c *CSAPI) UploadContent(t *testing.T, fileBody []byte, fileName string, contentType string) string {
	t.Helper()
	query := url.Values{}
	if fileName != "" {
		query.Set("filename", fileName)
	}
	res := c.MustDoRaw(t, "POST", []string{"_matrix", "media", "r0", "upload"}, fileBody, contentType, query)
	body := ParseJSON(t, res)
	return GetJSONFieldStr(t, body, "content_uri")
}

// DownloadContent downloads media from the server, returning the raw bytes and the Content-Type. Fails the test on error.
func (c *CSAPI) DownloadContent(t *testing.T, mxcUri string) ([]byte, string) {
	t.Helper()
	mxcParts := strings.Split(strings.TrimPrefix(mxcUri, "mxc://"), "/")
	origin := mxcParts[0]
	mediaId := strings.Join(mxcParts[1:], "/")
	res := c.MustDo(t, "GET", []string{"_matrix", "media", "r0", "download", origin, mediaId}, struct{}{})
	contentType := res.Header.Get("Content-Type")
	b, err := ioutil.ReadAll(res.Body)
	if err != nil {
		t.Error(err)
	}
	return b, contentType
}

// CreateRoom creates a room with an optional HTTP request body. Fails the test on error. Returns the room ID.
func (c *CSAPI) CreateRoom(t *testing.T, creationContent interface{}) string {
	t.Helper()
	res := c.MustDo(t, "POST", []string{"_matrix", "client", "r0", "createRoom"}, creationContent)
	body := ParseJSON(t, res)
	return GetJSONFieldStr(t, body, "room_id")
}

// JoinRoom joins the room ID or alias given, else fails the test. Returns the room ID.
func (c *CSAPI) JoinRoom(t *testing.T, roomIDOrAlias string, serverNames []string) string {
	t.Helper()
	// construct URL query parameters
	query := make(url.Values, len(serverNames))
	for _, serverName := range serverNames {
		query.Add("server_name", serverName)
	}
	// join the room
	res := c.MustDoRaw(t, "POST", []string{"_matrix", "client", "r0", "join", roomIDOrAlias}, nil, "application/json", query)
	// return the room ID if we joined with it
	if roomIDOrAlias[0] == '!' {
		return roomIDOrAlias
	}
<<<<<<< HEAD
	// we should be told the room ID if we joined via an alias
	body := ParseJSON(t, res)
	return GetJSONFieldStr(t, body, "room_id")
=======
	// otherwise we should be told the room ID if we joined via an alias
	body := parseJSON(t, res)
	return getJSONFieldStr(t, body, "room_id")
>>>>>>> 48141c40
}

// SendEventSynced sends `e` into the room and waits for its event ID to come down /sync.
// Returns the event ID of the sent event.
func (c *CSAPI) SendEventSynced(t *testing.T, roomID string, e b.Event) string {
	t.Helper()
	c.txnID++
	paths := []string{"_matrix", "client", "r0", "rooms", roomID, "send", e.Type, strconv.Itoa(c.txnID)}
	if e.StateKey != nil {
		paths = []string{"_matrix", "client", "r0", "rooms", roomID, "state", e.Type, *e.StateKey}
	}
	res := c.MustDo(t, "PUT", paths, e.Content)
	body := ParseJSON(t, res)
	eventID := GetJSONFieldStr(t, body, "event_id")
	t.Logf("SendEventSynced waiting for event ID %s", eventID)
	c.SyncUntilTimelineHas(t, roomID, func(r gjson.Result) bool {
		return r.Get("event_id").Str == eventID
	})
	return eventID
}

// SyncUntilTimelineHas blocks and continually calls /sync until the `check` function returns true.
// If the `check` function fails the test, the failing event will be automatically logged.
// Will time out after CSAPI.SyncUntilTimeout.
func (c *CSAPI) SyncUntilTimelineHas(t *testing.T, roomID string, check func(gjson.Result) bool) {
	t.Helper()
	c.SyncUntil(t, "", "rooms.join."+GjsonEscape(roomID)+".timeline.events", check)
}

// SyncUntil blocks and continually calls /sync until the `check` function returns true.
// If the `check` function fails the test, the failing event will be automatically logged.
// Will time out after CSAPI.SyncUntilTimeout.
func (c *CSAPI) SyncUntil(t *testing.T, since, key string, check func(gjson.Result) bool) {
	t.Helper()
	start := time.Now()
	checkCounter := 0
	for {
		if time.Now().Sub(start) > c.SyncUntilTimeout {
			t.Fatalf("syncUntil timed out. Called check function %d times", checkCounter)
		}
		query := url.Values{
			"access_token": []string{c.AccessToken},
			"timeout":      []string{"1000"},
		}
		if since != "" {
			query["since"] = []string{since}
		}
		res, err := c.Do(t, "GET", []string{"_matrix", "client", "r0", "sync"}, nil, query)
		if err != nil {
			t.Fatalf("CSAPI.syncUntil since=%s error: %s", since, err)
		}
		if res.StatusCode < 200 || res.StatusCode >= 300 {
			t.Fatalf("CSAPI.syncUntil since=%s returned HTTP %d", since, res.StatusCode)
		}
		body := ParseJSON(t, res)
		since = GetJSONFieldStr(t, body, "next_batch")
		keyRes := gjson.GetBytes(body, key)
		if keyRes.IsArray() {
			events := keyRes.Array()
			for _, ev := range events {
				wasFailed := t.Failed()
				if check(ev) {
					if !wasFailed && t.Failed() {
						t.Logf("failing event %s", ev.Raw)
					}
					return
				}
				if !wasFailed && t.Failed() {
					t.Logf("failing event %s", ev.Raw)
				}
				checkCounter++
			}
		}
	}
}

// MustDoWithStatus is the same as MustDo but fails the test if the response code does not match that provided
func (c *CSAPI) MustDoWithStatus(t *testing.T, method string, paths []string, jsonBody interface{}, status int) *http.Response {
	t.Helper()
	res, err := c.DoWithAuth(t, method, paths, jsonBody)
	if err != nil {
		t.Fatalf("CSAPI.MustDoWithStatus %s %s error: %s", method, strings.Join(paths, "/"), err)
	}
	if res.StatusCode != status {
		t.Fatalf("CSAPI.MustDoWithStatus %s %s returned HTTP %d, expected %d", method, res.Request.URL.String(), res.StatusCode, status)
	}
	return res
}

// MustDoWithStatusRaw is the same as MustDoRaw but fails the test if the response code does not match that provided
func (c *CSAPI) MustDoWithStatusRaw(t *testing.T, method string, paths []string, body []byte, contentType string, query url.Values, status int) *http.Response {
	t.Helper()
	res, err := c.DoWithAuthRaw(t, method, paths, body, contentType, query)
	if err != nil {
		t.Fatalf("CSAPI.MustDoWithStatusRaw %s %s error: %s", method, strings.Join(paths, "/"), err)
	}
	if res.StatusCode != status {
		t.Fatalf("CSAPI.MustDoWithStatusRaw %s %s returned HTTP %d, expected %d", method, res.Request.URL.String(), res.StatusCode, status)
	}
	return res
}

// MustDo is the same as Do but fails the test if the response is not 2xx
func (c *CSAPI) MustDo(t *testing.T, method string, paths []string, jsonBody interface{}) *http.Response {
	t.Helper()
	res, err := c.DoWithAuth(t, method, paths, jsonBody)
	if err != nil {
		t.Fatalf("CSAPI.MustDo %s %s error: %s", method, strings.Join(paths, "/"), err)
	}
	if res.StatusCode < 200 || res.StatusCode >= 300 {
		t.Fatalf("CSAPI.MustDo %s %s returned HTTP %d", method, res.Request.URL.String(), res.StatusCode)
	}
	return res
}

func (c *CSAPI) MustDoRaw(t *testing.T, method string, paths []string, body []byte, contentType string, query url.Values) *http.Response {
	t.Helper()
	res, err := c.DoWithAuthRaw(t, method, paths, body, contentType, query)
	if err != nil {
		t.Fatalf("CSAPI.MustDoRaw %s %s error: %s", method, strings.Join(paths, "/"), err)
	}
	if res.StatusCode < 200 || res.StatusCode >= 300 {
		t.Fatalf("CSAPI.MustDoRaw %s %s returned HTTP %d", method, res.Request.URL.String(), res.StatusCode)
	}
	return res
}

// DoWithAuth a JSON request. The access token for this user will automatically be added.
func (c *CSAPI) DoWithAuth(t *testing.T, method string, paths []string, jsonBody interface{}) (*http.Response, error) {
	t.Helper()
	var query url.Values
	if c.AccessToken != "" {
		query = url.Values{
			"access_token": []string{c.AccessToken},
		}
	}
	return c.Do(t, method, paths, jsonBody, query)
}

func (c *CSAPI) DoWithAuthRaw(t *testing.T, method string, paths []string, body []byte, contentType string, query url.Values) (*http.Response, error) {
	t.Helper()
	if query == nil {
		query = url.Values{}
	}
	query.Set("access_token", c.AccessToken)
	return c.DoRaw(t, method, paths, body, contentType, query)
}

// Do a JSON request.
func (c *CSAPI) Do(t *testing.T, method string, paths []string, jsonBody interface{}, query url.Values) (*http.Response, error) {
	b, err := json.Marshal(jsonBody)
	if err != nil {
		t.Fatalf("CSAPI.Do failed to marshal JSON body: %s", err)
	}
	return c.DoRaw(t, method, paths, b, "application/json", query)
}

func (c *CSAPI) DoRaw(t *testing.T, method string, paths []string, body []byte, contentType string, query url.Values) (*http.Response, error) {
	t.Helper()
	qs := ""
	if len(query) > 0 {
		qs = "?" + query.Encode()
	}
	for i := range paths {
		paths[i] = url.PathEscape(paths[i])
	}

	reqURL := c.BaseURL + "/" + strings.Join(paths, "/") + qs
	if c.Debug {
		t.Logf("Making %s request to %s", method, reqURL)
		if contentType == "application/json" || strings.HasPrefix(contentType, "text/") {
			t.Logf("Request body: %s", string(body))
		} else {
			t.Logf("Request body: <binary:%s>", contentType)
		}
	}
	req, err := http.NewRequest(method, reqURL, bytes.NewReader(body))
	if err != nil {
		t.Fatalf("CSAPI.Do failed to create http.NewRequest: %s", err)
	}
	req.Header.Set("Content-Type", contentType)
	res, err := c.Client.Do(req)
	if c.Debug && res != nil {
		dump, err := httputil.DumpResponse(res, true)
		if err != nil {
			t.Fatalf("CSAPI.Do failed to dump response body: %s", err)
		}
		t.Logf("%s", string(dump))

	}
	return res, err
}

// NewLoggedClient returns an http.Client which logs requests/responses
func NewLoggedClient(t *testing.T, cli *http.Client) *http.Client {
	t.Helper()
	if cli == nil {
		cli = &http.Client{
			Timeout: 30 * time.Second,
		}
	}
	transport := cli.Transport
	if transport == nil {
		transport = http.DefaultTransport
	}
	cli.Transport = &loggedRoundTripper{t, transport}
	return cli
}

type loggedRoundTripper struct {
	t    *testing.T
	wrap http.RoundTripper
}

func (t *loggedRoundTripper) RoundTrip(req *http.Request) (*http.Response, error) {
	start := time.Now()
	res, err := t.wrap.RoundTrip(req)
	if err != nil {
		t.t.Logf("%s %s => error: %s (%s)", req.Method, req.URL.Path, err, time.Now().Sub(start))
	} else {
		t.t.Logf("%s %s => %s (%s)", req.Method, req.URL.Path, res.Status, time.Now().Sub(start))
	}
	return res, err
}

// GetJSONFieldStr extracts a value from a byte-encoded JSON body given a search key
func GetJSONFieldStr(t *testing.T, body []byte, wantKey string) string {
	t.Helper()
	res := gjson.GetBytes(body, wantKey)
	if !res.Exists() {
		t.Fatalf("JSONFieldStr: key '%s' missing from %s", wantKey, string(body))
	}
	if res.Str == "" {
		t.Fatalf("JSONFieldStr: key '%s' is not a string, body: %s", wantKey, string(body))
	}
	return res.Str
}

// ParseJSON parses a JSON-encoded HTTP Response body into a byte slice
func ParseJSON(t *testing.T, res *http.Response) []byte {
	t.Helper()
	defer res.Body.Close()
	body, err := ioutil.ReadAll(res.Body)
	if err != nil {
		t.Fatalf("MustParseJSON: reading HTTP response body returned %s", err)
	}
	if !gjson.ValidBytes(body) {
		t.Fatalf("MustParseJSON: Response is not valid JSON")
	}
	return body
}

// GjsonEscape escapes . and * from the input so it can be used with gjson.Get
func GjsonEscape(in string) string {
	in = strings.ReplaceAll(in, ".", `\.`)
	in = strings.ReplaceAll(in, "*", `\*`)
	return in
}<|MERGE_RESOLUTION|>--- conflicted
+++ resolved
@@ -78,15 +78,9 @@
 	if roomIDOrAlias[0] == '!' {
 		return roomIDOrAlias
 	}
-<<<<<<< HEAD
-	// we should be told the room ID if we joined via an alias
+	// otherwise we should be told the room ID if we joined via an alias
 	body := ParseJSON(t, res)
 	return GetJSONFieldStr(t, body, "room_id")
-=======
-	// otherwise we should be told the room ID if we joined via an alias
-	body := parseJSON(t, res)
-	return getJSONFieldStr(t, body, "room_id")
->>>>>>> 48141c40
 }
 
 // SendEventSynced sends `e` into the room and waits for its event ID to come down /sync.
