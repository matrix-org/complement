--- conflicted
+++ resolved
@@ -152,21 +152,10 @@
 		if since != "" {
 			query["since"] = []string{since}
 		}
-<<<<<<< HEAD
 		if filter != "" {
 			query["filter"] = []string{filter}
 		}
-
-		res, err := c.Do(t, "GET", []string{"_matrix", "client", "r0", "sync"}, nil, query)
-		if err != nil {
-			t.Fatalf("CSAPI.syncUntil since=%s error: %s", since, err)
-		}
-		if res.StatusCode < 200 || res.StatusCode >= 300 {
-			t.Fatalf("CSAPI.syncUntil since=%s returned HTTP %d", since, res.StatusCode)
-		}
-=======
 		res := c.MustDoFunc(t, "GET", []string{"_matrix", "client", "r0", "sync"}, WithQueries(query))
->>>>>>> ab4304ae
 		body := ParseJSON(t, res)
 		since = GetJSONFieldStr(t, body, "next_batch")
 		keyRes := gjson.GetBytes(body, key)
