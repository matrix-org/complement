--- conflicted
+++ resolved
@@ -106,15 +106,9 @@
 
 	// return state and auth chain
 	b, err := json.Marshal(gomatrixserverlib.RespSendJoin{
-<<<<<<< HEAD
-		AuthEvents:  room.AuthChain(),
-		StateEvents: room.AllCurrentState(),
 		Origin:      gomatrixserverlib.ServerName(s.serverName),
-=======
 		AuthEvents:  authEvents,
 		StateEvents: stateEvents,
-		Origin:      gomatrixserverlib.ServerName(s.ServerName),
->>>>>>> baf85653
 	})
 	if err != nil {
 		w.WriteHeader(500)
