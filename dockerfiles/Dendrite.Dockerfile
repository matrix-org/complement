--- conflicted
+++ resolved
@@ -1,8 +1,4 @@
-<<<<<<< HEAD
-FROM golang:1.17-stretch as build
-=======
 FROM golang:1.16-stretch as build
->>>>>>> b9f2fca8
 RUN apt-get update && apt-get install -y sqlite3
 WORKDIR /build
 
