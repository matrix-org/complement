--- conflicted
+++ resolved
@@ -110,10 +110,7 @@
   spaces_enabled: true
   # Enable history backfilling support
   msc2716_enabled: true
-<<<<<<< HEAD
-  # Enable jump to date endpoint
-  msc3030_enabled: true
-=======
   # server-side support for partial state in /send_join
   msc3706_enabled: true
->>>>>>> 18aa82f2
+  # Enable jump to date endpoint
+  msc3030_enabled: true